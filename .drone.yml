kind: pipeline
type: docker
name: tests
clone:
    depth: 10
volumes:
  - name: cache
    host:
      path: /drone-cache
services:
  - name: geth
    image: matterlabs/geth:latest
  - name: postgres
    image: postgres:10.4
trigger:
  event:
  - pull_request
steps:
- name: restore-cache
  image: drillster/drone-volume-cache
  volumes:
  - name: cache
    path: /cache
  settings:
    restore: true
    mount:
      - ./target/cargo
      - ./keys/setup
- name: init
  image: matterlabs/ci
  commands:
  - export ZKSYNC_HOME=`pwd`
  - export PATH=$ZKSYNC_HOME/bin:$PATH
  - export CARGO_HOME=$ZKSYNC_HOME/target/cargo
  - ci-prepare-env.sh
  - zksync env ci
  - zksync yarn
  - zksync db-wait
  - zksync db-setup
  - zksync plonk-setup check || zksync plonk-setup download
  - zksync verify-keys unpack
  depends_on:
  - restore-cache
- name: run-genesis
  image: matterlabs/ci
  commands:
  - export ZKSYNC_HOME=`pwd`
  - export PATH=$ZKSYNC_HOME/bin:$PATH
  - export CARGO_HOME=$ZKSYNC_HOME/target/cargo
  - zksync genesis
  depends_on:
  - init
- name: rust-tests-and-checks
  image: matterlabs/ci
  commands:
  - export ZKSYNC_HOME=`pwd`
  - export PATH=$ZKSYNC_HOME/bin:$PATH
  - export CARGO_HOME=$ZKSYNC_HOME/target/cargo
<<<<<<< HEAD
  - cargo fmt -- --check
  - f cargo clippy --tests --benches -- -D warnings
=======
  - zksync dummy-prover ensure-disabled
>>>>>>> 96651998
  - zksync circuit-tests
  - zksync prover-tests
  - zksync db-test
  - f cargo test --release
  - pushd js/zksync-crypto
  - f cargo test --release
  - cargo fmt -- --check
  - f cargo clippy --tests --benches -- -D warnings
  - popd
  depends_on:
  - run-genesis
- name: build-contracts
  image: matterlabs/ci
  commands:
  - export ZKSYNC_HOME=`pwd`
  - export PATH=$ZKSYNC_HOME/bin:$PATH
  - export CARGO_HOME=$ZKSYNC_HOME/target/cargo
  - zksync build-contracts
  depends_on:
  - init
- name: redeploy-and-integration-testkit
  image: matterlabs/ci
  commands:
  - export ZKSYNC_HOME=`pwd`
  - export PATH=$ZKSYNC_HOME/bin:$PATH
  - export CARGO_HOME=$ZKSYNC_HOME/target/cargo
  - zksync redeploy
  - zksync integration-testkit
  depends_on:
  - run-genesis
  - build-contracts
- name: contract-test
  image: matterlabs/ci
  commands:
  - export ZKSYNC_HOME=`pwd`
  - export PATH=$ZKSYNC_HOME/bin:$PATH
  - export CARGO_HOME=$ZKSYNC_HOME/target/cargo
  - zksync test-contracts
  depends_on:
  - build-contracts
- name: rebuild-cache
  image: drillster/drone-volume-cache
  volumes:
  - name: cache
    path: /cache
  settings:
    rebuild: true
    mount:
      - ./target/cargo
      - ./keys/setup
  depends_on:
     - redeploy-and-integration-testkit
     - rust-tests-and-checks
---
kind: pipeline
type: docker
name: integration-simple-fullexit
clone:
    depth: 10
volumes:
  - name: cache
    host:
      path: /drone-cache
services:
  - name: geth
    image: matterlabs/geth:latest
  - name: postgres
    image: postgres:10.4
trigger:
  event:
  - pull_request
steps:
- name: restore-cache
  image: drillster/drone-volume-cache
  volumes:
  - name: cache
    path: /cache
  settings:
    restore: true
    mount:
      - ./target/cargo
      - ./keys/setup
- name: preparations-for-integration-simple
  image: matterlabs/ci
  commands:
  - export ZKSYNC_HOME=`pwd`
  - export PATH=$ZKSYNC_HOME/bin:$PATH
  - export CARGO_HOME=$ZKSYNC_HOME/target/cargo
  - ci-prepare-env.sh
  - zksync env ci
  - zksync yarn
  - zksync db-wait
  - zksync db-setup
  - zksync verify-keys unpack
  - ssed -E "s/(.*constant DUMMY_VERIFIER)(.*)\;/\1 = true\;/" -i $ZKSYNC_HOME/contracts/contracts/Verifier.sol
  - zksync build-contracts
  - zksync db-reset
  - zksync genesis
  - zksync redeploy
  - f cargo build --release --bin server
  - f cargo build --bin dummy_prover
  depends_on:
  - restore-cache
- name: start-server-detached
  image: matterlabs/ci
  detach: true
  commands:
  - export ZKSYNC_HOME=`pwd`
  - export PATH=$ZKSYNC_HOME/bin:$PATH
  - export CARGO_HOME=$ZKSYNC_HOME/target/cargo
  - zksync server
  depends_on:
  - preparations-for-integration-simple
- name: start-prover-detached
  image: matterlabs/ci
  detach: true
  commands:
  - export ZKSYNC_HOME=`pwd`
  - export PATH=$ZKSYNC_HOME/bin:$PATH
  - export CARGO_HOME=$ZKSYNC_HOME/target/cargo
  - zksync dummy-prover
  depends_on:
  - preparations-for-integration-simple
- name: integration-simple
  image: matterlabs/ci
  commands:
  - export ZKSYNC_HOME=`pwd`
  - export PATH=$ZKSYNC_HOME/bin:$PATH
  - export CARGO_HOME=$ZKSYNC_HOME/target/cargo
  - sleep 15
  - zksync integration-simple
  - zksync integration-full-exit
  depends_on:
  - start-server-detached
  - start-prover-detached
---
# This pipeline publishes images and updates stage
kind: pipeline
type: docker
name: update-stage
clone:
    depth: 10

volumes:
  - name: cache
    host:
      path: /drone-cache
  - name: docker-sock
    host:
      path: /var/run/docker.sock
  - name: cargo-git-musl
    host:
      path: /tmp/cargo-git-musl
  - name: cargo-registry-musl
    host:
      path: /tmp/cargo-registry-musl

trigger:
  target:
  - stage
  event:
  - promote

steps:
- name: restore-cache
  image: drillster/drone-volume-cache
  volumes:
  - name: cache
    path: /cache
  settings:
    restore: true
    mount:
      - ./target/cargo
      - ./keys/setup

- name: init
  image: matterlabs/ci
  environment:
    STAGE_ENV_BASE64:
      from_secret: stage_env_base64
  commands:
  - git checkout ${DRONE_COMMIT_SHA}
  - export ZKSYNC_HOME=`pwd`
  - export PATH=$ZKSYNC_HOME/bin:$PATH
  - export CARGO_HOME=$ZKSYNC_HOME/target/cargo
  - echo -n $STAGE_ENV_BASE64| base64 --decode > $ZKSYNC_HOME/etc/env/stage.env
  - zksync env stage
  - zksync yarn
  - zksync plonk-setup check || zksync plonk-setup download
  - zksync verify-keys unpack
  - zksync build-contracts
  depends_on:
  - restore-cache

- name: client-and-explorer-build
  image: matterlabs/ci
  commands:
  - export ZKSYNC_HOME=`pwd`
  - export PATH=$ZKSYNC_HOME/bin:$PATH
  - export CARGO_HOME=$ZKSYNC_HOME/target/cargo
  - zksync env stage
  # too much logs and pipeline is failing
  - zksync yarn
  - zksync dist-client > /dev/null
  - zksync dist-explorer > /dev/null
  depends_on:
  - init

- name: nginx-image-publish
  image: docker
  commands:
  - docker login -u $USERNAME -p $PASSWORD
  - docker build -t $REPO:${DRONE_COMMIT_SHA:0:8} -f $DOCKERFILE .
  - docker push $REPO:${DRONE_COMMIT_SHA:0:8}
  environment:
    USERNAME:
      from_secret: docker_username
    PASSWORD:
      from_secret: docker_password
    DOCKERFILE: ./docker/nginx/Dockerfile
    REPO: matterlabs/nginx
  volumes:
  - name: docker-sock
    path: /var/run/docker.sock
  depends_on:
  - client-and-explorer-build

- name: build-rust
  image: ekidd/rust-musl-builder
  volumes:
  - name: cargo-git-musl
    path: /home/rust/.cargo/git
  - name: cargo-registry-musl
    path: /home/rust/.cargo/registry
  commands:
  - export ZKSYNC_HOME=`pwd`
  - export PATH=$ZKSYNC_HOME/bin:$PATH
  - zksync env stage
  - sudo chown -R rust:rust /home/rust/.cargo/git /home/rust/.cargo/registry
  - sudo chown -R rust:rust ./target
  - f cargo build --release
  depends_on:
  - init

- name: server-image-publish
  image: docker
  environment:
    USERNAME:
      from_secret: docker_username
    PASSWORD:
      from_secret: docker_password
    DOCKERFILE: ./docker/server/Dockerfile
    REPO: matterlabs/server
  commands:
  - docker login -u $USERNAME -p $PASSWORD
  - docker build -t $REPO:${DRONE_COMMIT_SHA:0:8} -f $DOCKERFILE .
  - docker push $REPO:${DRONE_COMMIT_SHA:0:8}
  volumes:
  - name: docker-sock
    path: /var/run/docker.sock
  depends_on:
  - build-rust

- name: prover-image-publish
  image: docker
  environment:
    USERNAME:
      from_secret: docker_username
    PASSWORD:
      from_secret: docker_password
    DOCKERFILE: ./docker/prover/Dockerfile
    REPO: matterlabs/prover
  commands:
  - docker login -u $USERNAME -p $PASSWORD
  - docker build -t $REPO:${DRONE_COMMIT_SHA:0:8} -f $DOCKERFILE .
  - docker push $REPO:${DRONE_COMMIT_SHA:0:8}
  volumes:
  - name: docker-sock
    path: /var/run/docker.sock
  depends_on:
  - build-rust

- name: stage-deploy
  image: matterlabs/ci
  environment:
    KUBECONFIG_BASE64:
      from_secret: stage_kubeconfig_base64
  commands:
  - export ZKSYNC_HOME=`pwd`
  - export PATH=$ZKSYNC_HOME/bin:$PATH
  - echo -n $KUBECONFIG_BASE64 | base64 --decode > `pwd`/kubeconfig.yaml
  - python3 $ZKSYNC_HOME/bin/replace-env-variable.py $ZKSYNC_HOME/etc/env/stage.env KUBECONFIG=`pwd`/kubeconfig.yaml
  - zksync apply-kubeconfig
  - zksync restart
  depends_on:
  - nginx-image-publish
  - server-image-publish
  - prover-image-publish

---
# This pipeline udpates testnet
kind: pipeline
type: docker
name: update-testnet
clone:
    depth: 1

volumes:
  - name: docker-sock
    host:
      path: /var/run/docker.sock

trigger:
  target:
  - testnet
  event:
  - promote

steps:
- name: check out to commit
  image: matterlabs/ci
  commands:
  - git checkout ${DRONE_COMMIT_SHA}
- name: check-images-exist
  image: docker
  environment:
    USERNAME:
      from_secret: docker_username
    PASSWORD:
      from_secret: docker_password
    ENV_BASE64:
      from_secret: testnet_env_base64
  commands:
  - docker login -u $USERNAME -p $PASSWORD
  - docker pull matterlabs/server:${DRONE_COMMIT_SHA:0:8}
  - docker pull matterlabs/prover:${DRONE_COMMIT_SHA:0:8}
  - docker pull matterlabs/nginx:${DRONE_COMMIT_SHA:0:8}
  volumes:
  - name: docker-sock
    path: /var/run/docker.sock
- name: testnet-deploy
  image: matterlabs/ci
  environment:
    ENV_BASE64:
      from_secret: testnet_env_base64
    KUBECONFIG_BASE64:
      from_secret: testnet_kubeconfig_base64
  commands:
  - export ZKSYNC_HOME=`pwd`
  - export PATH=$ZKSYNC_HOME/bin:$PATH
  - echo -n $ENV_BASE64 | base64 --decode > $ZKSYNC_HOME/etc/env/testnet.env
  - zksync env testnet
  - echo -n $KUBECONFIG_BASE64 | base64 --decode > `pwd`/kubeconfig.yaml
  - python3 $ZKSYNC_HOME/bin/replace-env-variable.py $ZKSYNC_HOME/etc/env/testnet.env KUBECONFIG=`pwd`/kubeconfig.yaml
  - zksync apply-kubeconfig
  - zksync restart<|MERGE_RESOLUTION|>--- conflicted
+++ resolved
@@ -33,6 +33,7 @@
   - export PATH=$ZKSYNC_HOME/bin:$PATH
   - export CARGO_HOME=$ZKSYNC_HOME/target/cargo
   - ci-prepare-env.sh
+  - zksync dummy-prover ensure-disabled
   - zksync env ci
   - zksync yarn
   - zksync db-wait
@@ -56,12 +57,8 @@
   - export ZKSYNC_HOME=`pwd`
   - export PATH=$ZKSYNC_HOME/bin:$PATH
   - export CARGO_HOME=$ZKSYNC_HOME/target/cargo
-<<<<<<< HEAD
   - cargo fmt -- --check
   - f cargo clippy --tests --benches -- -D warnings
-=======
-  - zksync dummy-prover ensure-disabled
->>>>>>> 96651998
   - zksync circuit-tests
   - zksync prover-tests
   - zksync db-test

--- conflicted
+++ resolved
@@ -13,8 +13,8 @@
     "core/spec_test",
     "core/testkit",
     "core/loadtest",
-<<<<<<< HEAD
-    "core/crypto_exports"
+    "core/crypto_exports",
+    "core/server_supervisor"
 ]
 
 [profile.dev.package."*"]
@@ -27,9 +27,4 @@
 debug = true
 
 [profile.bench]
-debug = true
-=======
-    "core/crypto_exports",
-    "core/server_supervisor"
-]
->>>>>>> 69f33cf4
+debug = true
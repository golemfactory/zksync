--- conflicted
+++ resolved
@@ -14,8 +14,5 @@
     "core/testkit",
     "core/loadtest",
     "core/crypto_exports",
-<<<<<<< HEAD
-=======
-    "core/server_supervisor"
->>>>>>> cd4d2b7a
+    "core/server_supervisor",
 ]
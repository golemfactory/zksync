pragma solidity ^0.5.0;

import "./Bytes.sol";


/// @title zkSync operations tools
library Operations {

    // Circuit ops and their pubdata (chunks * bytes)

    /// @notice zkSync circuit operation type
    enum OpType {
        Noop,
        Deposit,
        TransferToNew,
        PartialExit,
        CloseAccount,
        Transfer,
        FullExit,
        ChangePubKey
    }

    // Byte lengths

    uint8 constant TOKEN_BYTES = 2;

    uint8 constant PUBKEY_BYTES = 32;

    uint8 constant NONCE_BYTES = 4;

    uint8 constant PUBKEY_HASH_BYTES = 20;

    uint8 constant ADDRESS_BYTES = 20;

    /// @notice Packed fee bytes lengths
    uint8 constant FEE_BYTES = 2;

    /// @notice zkSync account id bytes lengths
    uint8 constant ACCOUNT_ID_BYTES = 3;

    uint8 constant AMOUNT_BYTES = 16;

    /// @notice Signature (for example full exit signature) bytes length
    uint8 constant SIGNATURE_BYTES = 64;

    // Deposit pubdata

    struct Deposit {
        // uint24 accountId -- present in pubdata, ignored at serialization
        uint16 tokenId;
        uint128 amount; 
        address owner;
    }

    uint public constant PACKED_DEPOSIT_PUBDATA_BYTES = 
        ACCOUNT_ID_BYTES + TOKEN_BYTES + AMOUNT_BYTES + ADDRESS_BYTES;

    /// Deserialize deposit pubdata
    function readDepositPubdata(bytes memory _data, uint _offset) internal pure
        returns (Deposit memory parsed)
    {
        // NOTE: there is no check that variable sizes are same as constants (i.e. TOKEN_BYTES), fix if possible.
        uint offset = _offset + ACCOUNT_ID_BYTES;                   // accountId (ignored)
        (offset, parsed.tokenId) = Bytes.readUInt16(_data, offset); // tokenId
        (offset, parsed.amount) = Bytes.readUInt128(_data, offset); // amount
        (offset, parsed.owner) = Bytes.readAddress(_data, offset);  // owner

        require(offset == _offset + PACKED_DEPOSIT_PUBDATA_BYTES, "rdp10"); // reading invalid deposit pubdata size
    }

    /// Serialize deposit pubdata
    function writeDepositPubdata(Deposit memory op) internal pure returns (bytes memory buf) {
        buf = abi.encodePacked(
            new bytes(ACCOUNT_ID_BYTES),          // accountId (ignored)
            Bytes.toBytesFromUInt16(op.tokenId),  // tokenId
            Bytes.toBytesFromUInt128(op.amount),  // amount
            Bytes.toBytesFromAddress(op.owner)    // owner
        );
    }

    /// @notice Check that deposit pubdata from request and block matches
    function depositPubdataMatch(bytes memory _lhs, bytes memory _rhs) internal pure returns (bool) {
        // We must ignore `accountId` because it is present in block pubdata but not in priority queue
        bytes memory lhs_trimmed = Bytes.slice(_lhs, ACCOUNT_ID_BYTES, PACKED_DEPOSIT_PUBDATA_BYTES - ACCOUNT_ID_BYTES);
        bytes memory rhs_trimmed = Bytes.slice(_rhs, ACCOUNT_ID_BYTES, PACKED_DEPOSIT_PUBDATA_BYTES - ACCOUNT_ID_BYTES);
        return keccak256(lhs_trimmed) == keccak256(rhs_trimmed);
    }

    // FullExit pubdata

    struct FullExit {
        uint24 accountId;
        address owner;
        uint16 tokenId;
        uint128 amount;
    }

    uint public constant PACKED_FULL_EXIT_PUBDATA_BYTES = 
        ACCOUNT_ID_BYTES + ADDRESS_BYTES + TOKEN_BYTES + AMOUNT_BYTES;

    function readFullExitPubdata(bytes memory _data, uint _offset) internal pure
        returns (FullExit memory parsed)
    {
        // NOTE: there is no check that variable sizes are same as constants (i.e. TOKEN_BYTES), fix if possible.
        uint offset = _offset;
        (offset, parsed.accountId) = Bytes.readUInt24(_data, offset);      // accountId
        (offset, parsed.owner) = Bytes.readAddress(_data, offset);         // owner
        (offset, parsed.tokenId) = Bytes.readUInt16(_data, offset);        // tokenId
        (offset, parsed.amount) = Bytes.readUInt128(_data, offset);        // amount
    }

    function writeFullExitPubdata(FullExit memory op) internal pure returns (bytes memory buf) {
        buf = abi.encodePacked(
            Bytes.toBytesFromUInt24(op.accountId),  // accountId
            Bytes.toBytesFromAddress(op.owner),     // owner
            Bytes.toBytesFromUInt16(op.tokenId),    // tokenId
            Bytes.toBytesFromUInt128(op.amount)     // amount
        );
    }

    /// @notice Check that full exit pubdata from request and block matches
    function fullExitPubdataMatch(bytes memory _lhs, bytes memory _rhs) internal pure returns (bool) {
        // `amount` is ignored because it is present in block pubdata but not in priority queue
        uint lhs = Bytes.trim(_lhs, PACKED_FULL_EXIT_PUBDATA_BYTES - AMOUNT_BYTES);
        uint rhs = Bytes.trim(_rhs, PACKED_FULL_EXIT_PUBDATA_BYTES - AMOUNT_BYTES);
        return lhs == rhs;
    }

    // PartialExit pubdata
    
    struct PartialExit {
        //uint24 accountId; -- present in pubdata, ignored at serialization
        uint16 tokenId;
        uint128 amount;
        //uint16 fee; -- present in pubdata, ignored at serialization
        address owner;
    }

    function readPartialExitPubdata(bytes memory _data, uint _offset) internal pure
        returns (PartialExit memory parsed)
    {
        // NOTE: there is no check that variable sizes are same as constants (i.e. TOKEN_BYTES), fix if possible.
        uint offset = _offset + ACCOUNT_ID_BYTES;                   // accountId (ignored)
        (offset, parsed.tokenId) = Bytes.readUInt16(_data, offset); // tokenId
        (offset, parsed.amount) = Bytes.readUInt128(_data, offset); // amount
        offset += FEE_BYTES;                                        // fee (ignored)
        (offset, parsed.owner) = Bytes.readAddress(_data, offset);  // owner
    }

    function writePartialExitPubdata(PartialExit memory op) internal pure returns (bytes memory buf) {
        buf = abi.encodePacked(
            new bytes(ACCOUNT_ID_BYTES),          // accountId (ignored)
            Bytes.toBytesFromUInt16(op.tokenId),  // tokenId
            Bytes.toBytesFromUInt128(op.amount),  // amount
            new bytes(FEE_BYTES),                 // fee (ignored)
            Bytes.toBytesFromAddress(op.owner)    // owner
        );
    }

    // ChangePubKey

    struct ChangePubKey {
<<<<<<< HEAD
        uint24 accountId;
        bytes pubKeyHash;
=======
        // uint24 accountId; -- present in pubdata, ignored at serialization
        bytes20 pubKeyHash;
>>>>>>> 3efd8203
        address owner;
        uint32 nonce;
    }

    function readChangePubKeyPubdata(bytes memory _data, uint _offset) internal pure
        returns (ChangePubKey memory parsed)
    {
<<<<<<< HEAD
        (_offset, parsed.accountId) = Bytes.readUInt24(_data, _offset);                // accountId
        (_offset, parsed.pubKeyHash) = Bytes.read(_data, _offset, PUBKEY_HASH_BYTES);  // pubKeyHash
        (_offset, parsed.owner) = Bytes.readAddress(_data, _offset);                   // owner
        (_offset, parsed.nonce) = Bytes.readUInt32(_data, _offset);                    // nonce
=======
        require(PUBKEY_HASH_BYTES == 20, "rcp11"); // expected PUBKEY_HASH_BYTES to be 20

        // NOTE: there is no check that variable sizes are same as constants (i.e. TOKEN_BYTES), fix if possible.
        uint offset = _offset + ACCOUNT_ID_BYTES;                                    // accountId (ignored)
        (offset, parsed.pubKeyHash) = Bytes.readBytes20(_data, offset);              // pubKeyHash
        (offset, parsed.owner) = Bytes.readAddress(_data, offset);                   // owner
        (offset, parsed.nonce) = Bytes.readUInt32(_data, offset);                    // nonce
>>>>>>> 3efd8203
    }

    // Withdrawal data process

    function readWithdrawalData(bytes memory _data, uint _offset) internal pure
        returns (bool _addToPendingWithdrawalsQueue, address _to, uint16 _tokenId, uint128 _amount)
    {
        uint offset = _offset;
        (offset, _addToPendingWithdrawalsQueue) = Bytes.readBool(_data, offset);
        (offset, _to) = Bytes.readAddress(_data, offset);
        (offset, _tokenId) = Bytes.readUInt16(_data, offset);
        (offset, _amount) = Bytes.readUInt128(_data, offset);
    }

}<|MERGE_RESOLUTION|>--- conflicted
+++ resolved
@@ -160,13 +160,8 @@
     // ChangePubKey
 
     struct ChangePubKey {
-<<<<<<< HEAD
         uint24 accountId;
-        bytes pubKeyHash;
-=======
-        // uint24 accountId; -- present in pubdata, ignored at serialization
         bytes20 pubKeyHash;
->>>>>>> 3efd8203
         address owner;
         uint32 nonce;
     }
@@ -174,20 +169,13 @@
     function readChangePubKeyPubdata(bytes memory _data, uint _offset) internal pure
         returns (ChangePubKey memory parsed)
     {
-<<<<<<< HEAD
-        (_offset, parsed.accountId) = Bytes.readUInt24(_data, _offset);                // accountId
-        (_offset, parsed.pubKeyHash) = Bytes.read(_data, _offset, PUBKEY_HASH_BYTES);  // pubKeyHash
-        (_offset, parsed.owner) = Bytes.readAddress(_data, _offset);                   // owner
-        (_offset, parsed.nonce) = Bytes.readUInt32(_data, _offset);                    // nonce
-=======
         require(PUBKEY_HASH_BYTES == 20, "rcp11"); // expected PUBKEY_HASH_BYTES to be 20
 
-        // NOTE: there is no check that variable sizes are same as constants (i.e. TOKEN_BYTES), fix if possible.
-        uint offset = _offset + ACCOUNT_ID_BYTES;                                    // accountId (ignored)
+        uint offset = _offset;
+        (offset, parsed.accountId) = Bytes.readUInt24(_data, offset);                // accountId
         (offset, parsed.pubKeyHash) = Bytes.readBytes20(_data, offset);              // pubKeyHash
         (offset, parsed.owner) = Bytes.readAddress(_data, offset);                   // owner
         (offset, parsed.nonce) = Bytes.readUInt32(_data, offset);                    // nonce
->>>>>>> 3efd8203
     }
 
     // Withdrawal data process

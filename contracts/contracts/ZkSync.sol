pragma solidity ^0.5.0;

import "./ReentrancyGuard.sol";
import "./SafeMath.sol";
import "./SafeMathUInt128.sol";
import "./SafeCast.sol";
import "./Utils.sol";

import "./Storage.sol";
import "./Config.sol";
import "./Events.sol";

import "./Bytes.sol";
import "./Operations.sol";

import "./UpgradeableMaster.sol";

/// @title zkSync main contract
/// @author Matter Labs
contract ZkSync is UpgradeableMaster, Storage, Config, Events, ReentrancyGuard {
    using SafeMath for uint256;
    using SafeMathUInt128 for uint128;

    // Upgrade functional

    /// @notice Notice period before activation preparation status of upgrade mode
    function getNoticePeriod() external returns (uint) {
        return UPGRADE_NOTICE_PERIOD;
    }

    /// @notice Notification that upgrade notice period started
    function upgradeNoticePeriodStarted() external {

    }

    /// @notice Notification that upgrade preparation status is activated
    function upgradePreparationStarted() external {
        upgradePreparationActive = true;
        upgradePreparationActivationTime = now;
    }

    /// @notice Notification that upgrade canceled
    function upgradeCanceled() external {
        upgradePreparationActive = false;
        upgradePreparationActivationTime = 0;
    }

    /// @notice Notification that upgrade finishes
    function upgradeFinishes() external {
        upgradePreparationActive = false;
        upgradePreparationActivationTime = 0;
    }

    /// @notice Checks that contract is ready for upgrade
    /// @return bool flag indicating that contract is ready for upgrade
    function isReadyForUpgrade() external returns (bool) {
        return !exodusMode && totalOpenPriorityRequests == 0;
    }

    /// @notice Franklin contract initialization. Can be external because Proxy contract intercepts illegal calls of this function.
    /// @param initializationParameters Encoded representation of initialization parameters:
    /// _governanceAddress The address of Governance contract
    /// _verifierAddress The address of Verifier contract
    /// _ // FIXME: remove _genesisAccAddress
    /// _genesisRoot Genesis blocks (first block) root
    function initialize(bytes calldata initializationParameters) external {
        initializeReentrancyGuard();

        (
        address _governanceAddress,
        address _verifierAddress,
        bytes32 _genesisRoot,
        address _blockProcessor
        ) = abi.decode(initializationParameters, (address, address, bytes32, address));

        verifier = Verifier(_verifierAddress);
        governance = Governance(_governanceAddress);

        blocks[0].stateRoot = _genesisRoot;

        blockProcessorAddress = _blockProcessor;
    }

    /// @notice zkSync contract upgrade. Can be external because Proxy contract intercepts illegal calls of this function.
    /// @param upgradeParameters Encoded representation of upgrade parameters
    function upgrade(bytes calldata upgradeParameters) external {
        require(totalBlocksCommitted == totalBlocksVerified, "kek21"); // kek21 - this upgrade can be done only with all blocks verified because we changed verifier
        blockProcessorAddress = abi.decode(upgradeParameters, (address));
    }

    /// @notice Sends tokens
    /// @dev NOTE: will revert if transfer call fails or rollup balance difference (before and after transfer) is bigger than _maxAmount
    /// @param _token Token address
    /// @param _to Address of recipient
    /// @param _amount Amount of tokens to transfer
    /// @param _maxAmount Maximum possible amount of tokens to transfer to this account
    function withdrawERC20Guarded(IERC20 _token, address _to, uint128 _amount, uint128 _maxAmount) external returns (uint128 withdrawnAmount) {
        require(msg.sender == address(this), "wtg10"); // wtg10 - can be called only from this contract as one "external" call (to revert all this function state changes if it is needed)

        uint256 balance_before = _token.balanceOf(address(this));
        require(Utils.sendERC20(_token, _to, _amount), "wtg11"); // wtg11 - ERC20 transfer fails
        uint256 balance_after = _token.balanceOf(address(this));
        uint256 balance_diff = balance_before.sub(balance_after);
        require(balance_diff <= _maxAmount, "wtg12"); // wtg12 - rollup balance difference (before and after transfer) is bigger than _maxAmount

        return SafeCast.toUint128(balance_diff);
    }

    /// @notice executes pending withdrawals
    /// @param _n The number of withdrawals to complete starting from oldest
    function completeWithdrawals(uint32 _n) external nonReentrant {
        // TODO: when switched to multi validators model we need to add incentive mechanism to call complete.
        uint32 toProcess = Utils.minU32(_n, numberOfPendingWithdrawals);
        uint32 startIndex = firstPendingWithdrawalIndex;
        numberOfPendingWithdrawals -= toProcess;
        firstPendingWithdrawalIndex += toProcess;

        for (uint32 i = startIndex; i < startIndex + toProcess; ++i) {
            uint16 tokenId = pendingWithdrawals[i].tokenId;
            address to = pendingWithdrawals[i].to;
            // send fails are ignored hence there is always a direct way to withdraw.
            delete pendingWithdrawals[i];

            bytes22 packedBalanceKey = packAddressAndTokenId(to, tokenId);
            uint128 amount = balancesToWithdraw[packedBalanceKey].balanceToWithdraw;
            // amount is zero means funds has been withdrawn with withdrawETH or withdrawERC20
            if (amount != 0) {
                balancesToWithdraw[packedBalanceKey].balanceToWithdraw -= amount;
                bool sent = false;
                if (tokenId == 0) {
                    address payable toPayable = address(uint160(to));
                    sent = Utils.sendETHNoRevert(toPayable, amount);
                } else {
                    address tokenAddr = governance.tokenAddresses(tokenId);
                    // we can just check that call not reverts because it wants to withdraw all amount
                    (sent, ) = address(this).call.gas(ERC20_WITHDRAWAL_GAS_LIMIT)(
                        abi.encodeWithSignature("withdrawERC20Guarded(address,address,uint128,uint128)", tokenAddr, to, amount, amount)
                    );
                }
                if (!sent) {
                    balancesToWithdraw[packedBalanceKey].balanceToWithdraw += amount;
                }
            }
        }
        if (toProcess > 0) {
            emit PendingWithdrawalsComplete(startIndex, startIndex + toProcess);
        }
    }

    /// @notice Accrues users balances from deposit priority requests in Exodus mode
    /// @dev WARNING: Only for Exodus mode
    /// @dev Canceling may take several separate transactions to be completed
    /// @param _n number of requests to process
    function cancelOutstandingDepositsForExodusMode(uint64 _n) external nonReentrant {
        require(exodusMode, "coe01"); // exodus mode not active
        uint64 toProcess = Utils.minU64(totalOpenPriorityRequests, _n);
        require(toProcess > 0, "coe02"); // no deposits to process
        for (uint64 id = firstPriorityRequestId; id < firstPriorityRequestId + toProcess; id++) {
            if (priorityRequests[id].opType == Operations.OpType.Deposit) {
                Operations.Deposit memory op = Operations.readDepositPubdata(priorityRequests[id].pubData);
                bytes22 packedBalanceKey = packAddressAndTokenId(op.owner, op.tokenId);
                balancesToWithdraw[packedBalanceKey].balanceToWithdraw += op.amount;
            }
            delete priorityRequests[id];
        }
        firstPriorityRequestId += toProcess;
        totalOpenPriorityRequests -= toProcess;
    }

    /// @notice Deposit ETH to Layer 2 - transfer ether from user into contract, validate it, register deposit
    /// @param _franklinAddr The receiver Layer 2 address
    function depositETH(address _franklinAddr) external payable nonReentrant {
        requireActive();
        registerDeposit(0, SafeCast.toUint128(msg.value), _franklinAddr);
    }

    /// @notice Withdraw ETH to Layer 1 - register withdrawal and transfer ether to sender
    /// @param _amount Ether amount to withdraw
    function withdrawETH(uint128 _amount) external nonReentrant {
        registerWithdrawal(0, _amount, msg.sender);
        (bool success, ) = msg.sender.call.value(_amount)("");
        require(success, "fwe11"); // ETH withdraw failed
    }

    /// @notice Deposit ERC20 token to Layer 2 - transfer ERC20 tokens from user into contract, validate it, register deposit
    /// @param _token Token address
    /// @param _amount Token amount
    /// @param _franklinAddr Receiver Layer 2 address
    function depositERC20(IERC20 _token, uint104 _amount, address _franklinAddr) external nonReentrant {
        requireActive();

        // Get token id by its address
        uint16 tokenId = governance.validateTokenAddress(address(_token));

        uint256 balance_before = _token.balanceOf(address(this));
        require(Utils.transferFromERC20(_token, msg.sender, address(this), SafeCast.toUint128(_amount)), "fd012"); // token transfer failed deposit
        uint256 balance_after = _token.balanceOf(address(this));
        uint128 deposit_amount = SafeCast.toUint128(balance_after.sub(balance_before));

        registerDeposit(tokenId, deposit_amount, _franklinAddr);
    }

    /// @notice Withdraw ERC20 token to Layer 1 - register withdrawal and transfer ERC20 to sender
    /// @param _token Token address
    /// @param _amount amount to withdraw
    function withdrawERC20(IERC20 _token, uint128 _amount) external nonReentrant {
        uint16 tokenId = governance.validateTokenAddress(address(_token));
        bytes22 packedBalanceKey = packAddressAndTokenId(msg.sender, tokenId);
        uint128 balance = balancesToWithdraw[packedBalanceKey].balanceToWithdraw;
        uint128 withdrawnAmount = this.withdrawERC20Guarded(_token, msg.sender, _amount, balance);
        registerWithdrawal(tokenId, withdrawnAmount, msg.sender);
    }

    /// @notice Register full exit request - pack pubdata, add priority request
    /// @param _accountId Numerical id of the account
    /// @param _token Token address, 0 address for ether
    function fullExit (uint32 _accountId, address _token) external nonReentrant {
        requireActive();
        require(_accountId <= MAX_ACCOUNT_ID, "fee11");

        uint16 tokenId;
        if (_token == address(0)) {
            tokenId = 0;
        } else {
            tokenId = governance.validateTokenAddress(_token);
        }

        // Priority Queue request
        Operations.FullExit memory op = Operations.FullExit({
            accountId:  _accountId,
            owner:      msg.sender,
            tokenId:    tokenId,
            amount:     0 // unknown at this point
        });
        bytes memory pubData = Operations.writeFullExitPubdata(op);
        addPriorityRequest(Operations.OpType.FullExit, pubData);

        // User must fill storage slot of balancesToWithdraw(msg.sender, tokenId) with nonzero value
        // In this case operator should just overwrite this slot during confirming withdrawal
        bytes22 packedBalanceKey = packAddressAndTokenId(msg.sender, tokenId);
        balancesToWithdraw[packedBalanceKey].gasReserveValue = 0xff;
    }

    //
    // "BlockProcessor part"
    //

    /// @notice Commit block - collect onchain operations, create its commitment, emit BlockCommit event
    /// @param _blockNumber Block number
    /// @param _feeAccount Account to collect fees
    /// @param _newBlockInfo New state of the block. (first element is the account tree root hash, second is the block timestamp, rest of the array is reserved for the future)
    /// @param _publicData Operations pubdata
    /// @param _ethWitness Data passed to ethereum outside pubdata of the circuit.
    /// @param _ethWitnessSizes Amount of eth witness bytes for the corresponding operation.
    function commitBlock(
        uint32 _blockNumber,
        uint32 _feeAccount,
        bytes32[] calldata _newBlockInfo,
        bytes calldata _publicData,
        bytes calldata _ethWitness,
        uint32[] calldata _ethWitnessSizes
    ) external nonReentrant {
        requireActive();

        (bool blockProcessorCallSuccess, ) = blockProcessorAddress.delegatecall(
            abi.encodeWithSignature(
                "commitBlock(uint32,uint32,bytes32[],bytes,bytes,uint32[])",
                    _blockNumber,
                    _feeAccount,
                    _newBlockInfo,
                    _publicData,
                    _ethWitness,
                    _ethWitnessSizes
            )
        );
        require(blockProcessorCallSuccess, "com91"); // com91 - `commitBlock` delegatecall fails
    }

    /// @notice Block verification.
    /// @notice Verify proof -> process onchain withdrawals (accrue balances from withdrawals) -> remove priority requests
    /// @param _blockNumber Block number
    /// @param _proof Block proof
    /// @param _withdrawalsData Block withdrawals data
    function verifyBlock(uint32 _blockNumber, uint256[] calldata _proof, bytes calldata _withdrawalsData)
        external nonReentrant
    {
        requireActive();

        (bool blockProcessorCallSuccess, ) = blockProcessorAddress.delegatecall(
            abi.encodeWithSignature(
                "verifyBlock(uint32,uint256[],bytes)",
                    _blockNumber,
                    _proof,
                    _withdrawalsData
            )
        );
        require(blockProcessorCallSuccess, "ver91"); // ver91 - `verifyBlock` delegatecall fails
    }

    /// @notice Reverts unverified blocks
    /// @param _maxBlocksToRevert the maximum number blocks that will be reverted (use if can't revert all blocks because of gas limit).
    function revertBlocks(uint32 _maxBlocksToRevert) external nonReentrant {
        (bool blockProcessorCallSuccess, ) = blockProcessorAddress.delegatecall(
            abi.encodeWithSignature(
                "revertBlocks(uint32)",
                    _maxBlocksToRevert
            )
        );
        require(blockProcessorCallSuccess, "rev91"); // rev91 - `revertBlocks` delegatecall fails
    }

    //
    // end of "BlockProcessor part"
    //

    /// @notice Checks that upgrade preparation is active and it is in lock period (period when contract will not add any new priority requests)
    function upgradePreparationLockStatus() public returns (bool) {
        return upgradePreparationActive && now < upgradePreparationActivationTime + UPGRADE_PREPARATION_LOCK_PERIOD;
    }

    /// @notice Checks if Exodus mode must be entered. If true - enters exodus mode and emits ExodusMode event.
    /// @dev Exodus mode must be entered in case of current ethereum block number is higher than the oldest
    /// @dev of existed priority requests expiration block number.
    /// @return bool flag that is true if the Exodus mode must be entered.
    function triggerExodusIfNeeded() external returns (bool) {
        bool trigger = block.number >= priorityRequests[firstPriorityRequestId].expirationBlock &&
        priorityRequests[firstPriorityRequestId].expirationBlock != 0;
        if (trigger) {
            if (!exodusMode) {
                exodusMode = true;
                emit ExodusMode();
            }
            return true;
        } else {
            return false;
        }
    }

    /// @notice Withdraws token from Franklin to root chain in case of exodus mode. User must provide proof that he owns funds
    /// @param _accountId Id of the account in the tree
    /// @param _proof Proof
    /// @param _tokenId Verified token id
    /// @param _amount Amount for owner (must be total amount, not part of it)
    function exit(uint32 _accountId, uint16 _tokenId, uint128 _amount, uint256[] calldata _proof) external nonReentrant {
        bytes22 packedBalanceKey = packAddressAndTokenId(msg.sender, _tokenId);
        require(exodusMode, "fet11"); // must be in exodus mode
        require(!exited[_accountId][_tokenId], "fet12"); // already exited
        require(verifier.verifyExitProof(blocks[totalBlocksVerified].stateRoot, _accountId, msg.sender, _tokenId, _amount, _proof), "fet13"); // verification failed

        uint128 balance = balancesToWithdraw[packedBalanceKey].balanceToWithdraw;
        balancesToWithdraw[packedBalanceKey].balanceToWithdraw = balance.add(_amount);
        exited[_accountId][_tokenId] = true;
    }

    function setAuthPubkeyHash(bytes calldata _pubkey_hash, uint32 _nonce) external nonReentrant {
        require(_pubkey_hash.length == PUBKEY_HASH_BYTES, "ahf10"); // PubKeyHash should be 20 bytes.
        require(authFacts[msg.sender][_nonce] == bytes32(0), "ahf11"); // auth fact for nonce should be empty

        authFacts[msg.sender][_nonce] = keccak256(_pubkey_hash);

        emit FactAuth(msg.sender, _nonce, _pubkey_hash);
    }

    /// @notice Register deposit request - pack pubdata, add priority request and emit OnchainDeposit event
    /// @param _tokenId Token by id
    /// @param _amount Token amount
    /// @param _owner Receiver
    function registerDeposit(
        uint16 _tokenId,
        uint128 _amount,
        address _owner
    ) internal {
        // Priority Queue request
        Operations.Deposit memory op = Operations.Deposit({
            accountId:  0, // unknown at this point
            owner:      _owner,
            tokenId:    _tokenId,
            amount:     _amount
            });
        bytes memory pubData = Operations.writeDepositPubdata(op);
        addPriorityRequest(Operations.OpType.Deposit, pubData);

        emit OnchainDeposit(
            msg.sender,
            _tokenId,
            _amount,
            _owner
        );
    }

    /// @notice Register withdrawal - update user balance and emit OnchainWithdrawal event
    /// @param _token - token by id
    /// @param _amount - token amount
    /// @param _to - address to withdraw to
    function registerWithdrawal(uint16 _token, uint128 _amount, address payable _to) internal {
        bytes22 packedBalanceKey = packAddressAndTokenId(_to, _token);
        uint128 balance = balancesToWithdraw[packedBalanceKey].balanceToWithdraw;
        balancesToWithdraw[packedBalanceKey].balanceToWithdraw = balance.sub(_amount);
        emit OnchainWithdrawal(
            _to,
            _token,
            _amount
        );
    }

<<<<<<< HEAD
    /// @notice Store committed block structure to the storage.
    /// @param _nCommittedPriorityRequests - number of priority requests in block
    function createCommittedBlock(
        uint32 _blockNumber,
        uint32 _feeAccount,
        bytes32 _newRoot,
        bytes memory _publicData,
        bytes32 _withdrawalDataHash,
        uint64 _nCommittedPriorityRequests
    ) internal {
        require(_publicData.length % CHUNK_BYTES == 0, "cbb10"); // Public data size is not multiple of CHUNK_BYTES

        uint32 blockChunks = uint32(_publicData.length / CHUNK_BYTES);
        require(verifier.isBlockSizeSupported(blockChunks), "ccb11");

        // Create block commitment for verification proof
        bytes32 commitment = createBlockCommitment(
            _blockNumber,
            _feeAccount,
            blocks[_blockNumber - 1].stateRoot,
            _newRoot,
            _publicData
        );

        blocks[_blockNumber] = Block(
            uint32(block.number), // committed at
            _nCommittedPriorityRequests, // number of priority onchain ops in block
            blockChunks,
            _withdrawalDataHash, // hash of onchain withdrawals data (will be used during checking block withdrawal data in verifyBlock function)
            commitment, // blocks' commitment
            _newRoot // new root
        );
    }

    function emitDepositCommitEvent(uint32 _blockNumber, Operations.Deposit memory depositData) internal {
        emit DepositCommit(_blockNumber, depositData.accountId, depositData.owner, depositData.tokenId, depositData.amount);
    }

    function emitFullExitCommitEvent(uint32 _blockNumber, Operations.FullExit memory fullExitData) internal {
        emit FullExitCommit(_blockNumber, fullExitData.accountId, fullExitData.owner, fullExitData.tokenId, fullExitData.amount);
    }

    /// @notice Gets operations packed in bytes array. Unpacks it and stores onchain operations.
    /// @param _blockNumber Franklin block number
    /// @param _publicData Operations packed in bytes array
    /// @param _ethWitness Eth witness that was posted with commit
    /// @param _ethWitnessSizes Amount of eth witness bytes for the corresponding operation.
    /// Priority operations must be committed in the same order as they are in the priority queue.
    function collectOnchainOps(uint32 _blockNumber, bytes memory _publicData, bytes memory _ethWitness, uint32[] memory _ethWitnessSizes)
        internal returns (bytes32 withdrawalsDataHash) {
        require(_publicData.length % CHUNK_BYTES == 0, "fcs11"); // pubdata length must be a multiple of CHUNK_BYTES

        uint64 currentPriorityRequestId = firstPriorityRequestId + totalCommittedPriorityRequests;

        uint256 pubDataPtr = 0;
        uint256 pubDataStartPtr = 0;
        uint256 pubDataEndPtr = 0;

        assembly { pubDataStartPtr := add(_publicData, 0x20) }
        pubDataPtr = pubDataStartPtr;
        pubDataEndPtr = pubDataStartPtr + _publicData.length;

        uint64 ethWitnessOffset = 0;
        uint16 processedOperationsRequiringEthWitness = 0;

        withdrawalsDataHash = EMPTY_STRING_KECCAK;

        while (pubDataPtr < pubDataEndPtr) {
            Operations.OpType opType;
            // read operation type from public data (the first byte per each operation)
            assembly {
                opType := shr(0xf8, mload(pubDataPtr))
            }

            // cheap operations processing
            if (opType == Operations.OpType.Transfer) {
                pubDataPtr += TRANSFER_BYTES;
            } else if (opType == Operations.OpType.TransferFrom) {
                pubDataPtr += TRANSFER_FROM_BYTES;
            } else if (opType == Operations.OpType.Noop) {
                pubDataPtr += NOOP_BYTES;
            } else if (opType == Operations.OpType.TransferToNew) {
                pubDataPtr += TRANSFER_TO_NEW_BYTES;
            } else {
                // other operations processing

                // calculation of public data offset
                uint256 pubdataOffset = pubDataPtr - pubDataStartPtr;

                if (opType == Operations.OpType.Deposit) {
                    bytes memory pubData = Bytes.slice(_publicData, pubdataOffset + 1, DEPOSIT_BYTES - 1);

                    Operations.Deposit memory depositData = Operations.readDepositPubdata(pubData);
                    emitDepositCommitEvent(_blockNumber, depositData);

                    OnchainOperation memory onchainOp = OnchainOperation(
                        Operations.OpType.Deposit,
                        pubData
                    );
                    commitNextPriorityOperation(onchainOp, currentPriorityRequestId);
                    currentPriorityRequestId++;

                    pubDataPtr += DEPOSIT_BYTES;
                } else if (opType == Operations.OpType.PartialExit) {
                    Operations.PartialExit memory data = Operations.readPartialExitPubdata(_publicData, pubdataOffset + 1);

                    bool addToPendingWithdrawalsQueue = true;
                    withdrawalsDataHash = keccak256(abi.encode(withdrawalsDataHash, addToPendingWithdrawalsQueue, data.owner, data.tokenId, data.amount));

                    pubDataPtr += PARTIAL_EXIT_BYTES;
                } else if (opType == Operations.OpType.FullExit) {
                    bytes memory pubData = Bytes.slice(_publicData, pubdataOffset + 1, FULL_EXIT_BYTES - 1);

                    Operations.FullExit memory fullExitData = Operations.readFullExitPubdata(pubData);
                    emitFullExitCommitEvent(_blockNumber, fullExitData);

                    bool addToPendingWithdrawalsQueue = false;
                    withdrawalsDataHash = keccak256(abi.encode(withdrawalsDataHash, addToPendingWithdrawalsQueue, fullExitData.owner, fullExitData.tokenId, fullExitData.amount));

                    OnchainOperation memory onchainOp = OnchainOperation(
                        Operations.OpType.FullExit,
                        pubData
                    );
                    commitNextPriorityOperation(onchainOp, currentPriorityRequestId);
                    currentPriorityRequestId++;

                    pubDataPtr += FULL_EXIT_BYTES;
                } else if (opType == Operations.OpType.ChangePubKey) {
                    require(processedOperationsRequiringEthWitness < _ethWitnessSizes.length, "fcs13"); // eth witness data malformed
                    Operations.ChangePubKey memory op = Operations.readChangePubKeyPubdata(_publicData, pubdataOffset + 1);

                    if (_ethWitnessSizes[processedOperationsRequiringEthWitness] != 0) {
                        bytes memory currentEthWitness = Bytes.slice(_ethWitness, ethWitnessOffset, _ethWitnessSizes[processedOperationsRequiringEthWitness]);

                        bool valid = verifyChangePubkeySignature(currentEthWitness, op.pubKeyHash, op.nonce, op.owner, op.accountId);
                        require(valid, "fpp15"); // failed to verify change pubkey hash signature
                    } else {
                        bool valid = authFacts[op.owner][op.nonce] == keccak256(abi.encodePacked(op.pubKeyHash));
                        require(valid, "fpp16"); // new pub key hash is not authenticated properly
                    }

                    ethWitnessOffset += _ethWitnessSizes[processedOperationsRequiringEthWitness];
                    processedOperationsRequiringEthWitness++;

                    pubDataPtr += CHANGE_PUBKEY_BYTES;
                } else {
                    revert("fpp14"); // unsupported op
                }
            }
        }
        require(pubDataPtr == pubDataEndPtr, "fcs12"); // last chunk exceeds pubdata
        require(ethWitnessOffset == _ethWitness.length, "fcs14"); // _ethWitness was not used completely
        require(processedOperationsRequiringEthWitness == _ethWitnessSizes.length, "fcs15"); // _ethWitnessSizes was not used completely

        require(currentPriorityRequestId <= firstPriorityRequestId + totalOpenPriorityRequests, "fcs16"); // fcs16 - excess priority requests in pubdata
        totalCommittedPriorityRequests = currentPriorityRequestId - firstPriorityRequestId;
    }

    /// @notice Checks that signature is valid for pubkey change message
    /// @param _signature Signature
    /// @param _newPkHash New pubkey hash
    /// @param _nonce Nonce used for message
    /// @param _ethAddress Account's ethereum address
    /// @param _accountId Id of zkSync account
    function verifyChangePubkeySignature(bytes memory _signature, bytes20 _newPkHash, uint32 _nonce, address _ethAddress, uint32 _accountId) internal pure returns (bool) {
        bytes memory signedMessage = abi.encodePacked(
            "\x19Ethereum Signed Message:\n152",
            "Register zkSync pubkey:\n\n",
            Bytes.bytesToHexASCIIBytes(abi.encodePacked(_newPkHash)), "\n",
            "nonce: 0x", Bytes.bytesToHexASCIIBytes(Bytes.toBytesFromUInt32(_nonce)), "\n",
            "account id: 0x", Bytes.bytesToHexASCIIBytes(Bytes.toBytesFromUInt32(_accountId)),
            "\n\n",
            "Only sign this message for a trusted client!"
        );
        address recoveredAddress = Utils.recoverAddressFromEthSignature(_signature, signedMessage);
        return recoveredAddress == _ethAddress;
    }

    /// @notice Creates block commitment from its data
    /// @param _blockNumber Block number
    /// @param _feeAccount Account to collect fees
    /// @param _oldRoot Old tree root
    /// @param _newRoot New tree root
    /// @param _publicData Operations pubdata
    /// @return block commitment
    function createBlockCommitment(
        uint32 _blockNumber,
        uint32 _feeAccount,
        bytes32 _oldRoot,
        bytes32 _newRoot,
        bytes memory _publicData
    ) internal view returns (bytes32 commitment) {
        bytes32 hash = sha256(
            abi.encodePacked(uint256(_blockNumber), uint256(_feeAccount))
        );
        hash = sha256(abi.encodePacked(hash, uint256(_oldRoot)));
        hash = sha256(abi.encodePacked(hash, uint256(_newRoot)));

        /// The code below is equivalent to `commitment = sha256(abi.encodePacked(hash, _publicData))`

        /// We use inline assembly instead of this concise and readable code in order to avoid copying of `_publicData` (which saves ~90 gas per transfer operation).

        /// Specifically, we perform the following trick:
        /// First, replace the first 32 bytes of `_publicData` (where normally its length is stored) with the value of `hash`.
        /// Then, we call `sha256` precompile passing the `_publicData` pointer and the length of the concatenated byte buffer.
        /// Finally, we put the `_publicData.length` back to its original location (to the first word of `_publicData`).
        assembly {
            let hashResult := mload(0x40)
            let pubDataLen := mload(_publicData)
            mstore(_publicData, hash)
            // staticcall to the sha256 precompile at address 0x2
            let success := staticcall(
                gas,
                0x2,
                _publicData,
                add(pubDataLen, 0x20),
                hashResult,
                0x20
            )
            mstore(_publicData, pubDataLen)

            // Use "invalid" to make gas estimation work
            switch success case 0 { invalid() }

            commitment := mload(hashResult)
        }
    }

    /// @notice Checks that operation is same as operation in priority queue
    /// @param _onchainOp The operation
    /// @param _priorityRequestId Operation's id in priority queue
    function commitNextPriorityOperation(OnchainOperation memory _onchainOp, uint64 _priorityRequestId) internal view {
        Operations.OpType priorReqType = priorityRequests[_priorityRequestId].opType;
        bytes memory priorReqPubdata = priorityRequests[_priorityRequestId].pubData;

        require(priorReqType == _onchainOp.opType, "nvp12"); // incorrect priority op type

        if (_onchainOp.opType == Operations.OpType.Deposit) {
            require(Operations.depositPubdataMatch(priorReqPubdata, _onchainOp.pubData), "vnp13");
        } else if (_onchainOp.opType == Operations.OpType.FullExit) {
            require(Operations.fullExitPubdataMatch(priorReqPubdata, _onchainOp.pubData), "vnp14");
        } else {
            revert("vnp15"); // invalid or non-priority operation
        }
    }

    /// @notice Processes onchain withdrawals. Full exit withdrawals will not be added to pending withdrawals queue
    /// @dev NOTICE: must process only withdrawals which hash matches with expectedWithdrawalsDataHash.
    /// @param withdrawalsData Withdrawals data
    /// @param expectedWithdrawalsDataHash Expected withdrawals data hash
    function processOnchainWithdrawals(bytes memory withdrawalsData, bytes32 expectedWithdrawalsDataHash) internal {
        require(withdrawalsData.length % ONCHAIN_WITHDRAWAL_BYTES == 0, "pow11"); // pow11 - withdrawalData length is not multiple of ONCHAIN_WITHDRAWAL_BYTES

        bytes32 withdrawalsDataHash = EMPTY_STRING_KECCAK;

        uint offset = 0;
        uint32 localNumberOfPendingWithdrawals = numberOfPendingWithdrawals;
        while (offset < withdrawalsData.length) {
            (bool addToPendingWithdrawalsQueue, address _to, uint16 _tokenId, uint128 _amount) = Operations.readWithdrawalData(withdrawalsData, offset);
            bytes22 packedBalanceKey = packAddressAndTokenId(_to, _tokenId);

            uint128 balance = balancesToWithdraw[packedBalanceKey].balanceToWithdraw;
            // after this all writes to this slot will cost 5k gas
            balancesToWithdraw[packedBalanceKey] = BalanceToWithdraw({
                balanceToWithdraw: balance.add(_amount),
                gasReserveValue: 0xff
            });

            if (addToPendingWithdrawalsQueue) {
                pendingWithdrawals[firstPendingWithdrawalIndex + localNumberOfPendingWithdrawals] = PendingWithdrawal(_to, _tokenId);
                localNumberOfPendingWithdrawals++;
            }

            withdrawalsDataHash = keccak256(abi.encode(withdrawalsDataHash, addToPendingWithdrawalsQueue, _to, _tokenId, _amount));
            offset += ONCHAIN_WITHDRAWAL_BYTES;
        }
        require(withdrawalsDataHash == expectedWithdrawalsDataHash, "pow12"); // pow12 - withdrawals data hash not matches with expected value
        if (numberOfPendingWithdrawals != localNumberOfPendingWithdrawals) {
            emit PendingWithdrawalsAdd(firstPendingWithdrawalIndex + numberOfPendingWithdrawals, firstPendingWithdrawalIndex + localNumberOfPendingWithdrawals);
        }
        numberOfPendingWithdrawals = localNumberOfPendingWithdrawals;
    }

    /// @notice Checks whether oldest unverified block has expired
    /// @return bool flag that indicates whether oldest unverified block has expired
    function isBlockCommitmentExpired() internal view returns (bool) {
        return (
            totalBlocksCommitted > totalBlocksVerified &&
            blocks[totalBlocksVerified + 1].committedAtBlock > 0 &&
            block.number > blocks[totalBlocksVerified + 1].committedAtBlock + EXPECT_VERIFICATION_IN
        );
    }

=======
>>>>>>> 376c66d5
    /// @notice Checks that current state not is exodus mode
    function requireActive() internal view {
        require(!exodusMode, "fre11"); // exodus mode activated
    }

    /// @notice Saves priority request in storage
    /// @dev Calculates expiration block for request, store this request and emit NewPriorityRequest event
    /// @param _opType Rollup operation type
    /// @param _pubData Operation pubdata
    function addPriorityRequest(
        Operations.OpType _opType,
        bytes memory _pubData
    ) internal {
        require(!upgradePreparationLockStatus(), "apr11"); // apr11 - priority request can't be added during lock period of preparation of upgrade

        // Expiration block is: current block number + priority expiration delta
        uint256 expirationBlock = block.number + PRIORITY_EXPIRATION;

        uint64 nextPriorityRequestId = firstPriorityRequestId + totalOpenPriorityRequests;

        priorityRequests[nextPriorityRequestId] = PriorityOperation({
            opType: _opType,
            pubData: _pubData,
            expirationBlock: expirationBlock
        });

        emit NewPriorityRequest(
            msg.sender,
            nextPriorityRequestId,
            _opType,
            _pubData,
            expirationBlock
        );

        totalOpenPriorityRequests++;
    }

}<|MERGE_RESOLUTION|>--- conflicted
+++ resolved
@@ -403,302 +403,6 @@
         );
     }
 
-<<<<<<< HEAD
-    /// @notice Store committed block structure to the storage.
-    /// @param _nCommittedPriorityRequests - number of priority requests in block
-    function createCommittedBlock(
-        uint32 _blockNumber,
-        uint32 _feeAccount,
-        bytes32 _newRoot,
-        bytes memory _publicData,
-        bytes32 _withdrawalDataHash,
-        uint64 _nCommittedPriorityRequests
-    ) internal {
-        require(_publicData.length % CHUNK_BYTES == 0, "cbb10"); // Public data size is not multiple of CHUNK_BYTES
-
-        uint32 blockChunks = uint32(_publicData.length / CHUNK_BYTES);
-        require(verifier.isBlockSizeSupported(blockChunks), "ccb11");
-
-        // Create block commitment for verification proof
-        bytes32 commitment = createBlockCommitment(
-            _blockNumber,
-            _feeAccount,
-            blocks[_blockNumber - 1].stateRoot,
-            _newRoot,
-            _publicData
-        );
-
-        blocks[_blockNumber] = Block(
-            uint32(block.number), // committed at
-            _nCommittedPriorityRequests, // number of priority onchain ops in block
-            blockChunks,
-            _withdrawalDataHash, // hash of onchain withdrawals data (will be used during checking block withdrawal data in verifyBlock function)
-            commitment, // blocks' commitment
-            _newRoot // new root
-        );
-    }
-
-    function emitDepositCommitEvent(uint32 _blockNumber, Operations.Deposit memory depositData) internal {
-        emit DepositCommit(_blockNumber, depositData.accountId, depositData.owner, depositData.tokenId, depositData.amount);
-    }
-
-    function emitFullExitCommitEvent(uint32 _blockNumber, Operations.FullExit memory fullExitData) internal {
-        emit FullExitCommit(_blockNumber, fullExitData.accountId, fullExitData.owner, fullExitData.tokenId, fullExitData.amount);
-    }
-
-    /// @notice Gets operations packed in bytes array. Unpacks it and stores onchain operations.
-    /// @param _blockNumber Franklin block number
-    /// @param _publicData Operations packed in bytes array
-    /// @param _ethWitness Eth witness that was posted with commit
-    /// @param _ethWitnessSizes Amount of eth witness bytes for the corresponding operation.
-    /// Priority operations must be committed in the same order as they are in the priority queue.
-    function collectOnchainOps(uint32 _blockNumber, bytes memory _publicData, bytes memory _ethWitness, uint32[] memory _ethWitnessSizes)
-        internal returns (bytes32 withdrawalsDataHash) {
-        require(_publicData.length % CHUNK_BYTES == 0, "fcs11"); // pubdata length must be a multiple of CHUNK_BYTES
-
-        uint64 currentPriorityRequestId = firstPriorityRequestId + totalCommittedPriorityRequests;
-
-        uint256 pubDataPtr = 0;
-        uint256 pubDataStartPtr = 0;
-        uint256 pubDataEndPtr = 0;
-
-        assembly { pubDataStartPtr := add(_publicData, 0x20) }
-        pubDataPtr = pubDataStartPtr;
-        pubDataEndPtr = pubDataStartPtr + _publicData.length;
-
-        uint64 ethWitnessOffset = 0;
-        uint16 processedOperationsRequiringEthWitness = 0;
-
-        withdrawalsDataHash = EMPTY_STRING_KECCAK;
-
-        while (pubDataPtr < pubDataEndPtr) {
-            Operations.OpType opType;
-            // read operation type from public data (the first byte per each operation)
-            assembly {
-                opType := shr(0xf8, mload(pubDataPtr))
-            }
-
-            // cheap operations processing
-            if (opType == Operations.OpType.Transfer) {
-                pubDataPtr += TRANSFER_BYTES;
-            } else if (opType == Operations.OpType.TransferFrom) {
-                pubDataPtr += TRANSFER_FROM_BYTES;
-            } else if (opType == Operations.OpType.Noop) {
-                pubDataPtr += NOOP_BYTES;
-            } else if (opType == Operations.OpType.TransferToNew) {
-                pubDataPtr += TRANSFER_TO_NEW_BYTES;
-            } else {
-                // other operations processing
-
-                // calculation of public data offset
-                uint256 pubdataOffset = pubDataPtr - pubDataStartPtr;
-
-                if (opType == Operations.OpType.Deposit) {
-                    bytes memory pubData = Bytes.slice(_publicData, pubdataOffset + 1, DEPOSIT_BYTES - 1);
-
-                    Operations.Deposit memory depositData = Operations.readDepositPubdata(pubData);
-                    emitDepositCommitEvent(_blockNumber, depositData);
-
-                    OnchainOperation memory onchainOp = OnchainOperation(
-                        Operations.OpType.Deposit,
-                        pubData
-                    );
-                    commitNextPriorityOperation(onchainOp, currentPriorityRequestId);
-                    currentPriorityRequestId++;
-
-                    pubDataPtr += DEPOSIT_BYTES;
-                } else if (opType == Operations.OpType.PartialExit) {
-                    Operations.PartialExit memory data = Operations.readPartialExitPubdata(_publicData, pubdataOffset + 1);
-
-                    bool addToPendingWithdrawalsQueue = true;
-                    withdrawalsDataHash = keccak256(abi.encode(withdrawalsDataHash, addToPendingWithdrawalsQueue, data.owner, data.tokenId, data.amount));
-
-                    pubDataPtr += PARTIAL_EXIT_BYTES;
-                } else if (opType == Operations.OpType.FullExit) {
-                    bytes memory pubData = Bytes.slice(_publicData, pubdataOffset + 1, FULL_EXIT_BYTES - 1);
-
-                    Operations.FullExit memory fullExitData = Operations.readFullExitPubdata(pubData);
-                    emitFullExitCommitEvent(_blockNumber, fullExitData);
-
-                    bool addToPendingWithdrawalsQueue = false;
-                    withdrawalsDataHash = keccak256(abi.encode(withdrawalsDataHash, addToPendingWithdrawalsQueue, fullExitData.owner, fullExitData.tokenId, fullExitData.amount));
-
-                    OnchainOperation memory onchainOp = OnchainOperation(
-                        Operations.OpType.FullExit,
-                        pubData
-                    );
-                    commitNextPriorityOperation(onchainOp, currentPriorityRequestId);
-                    currentPriorityRequestId++;
-
-                    pubDataPtr += FULL_EXIT_BYTES;
-                } else if (opType == Operations.OpType.ChangePubKey) {
-                    require(processedOperationsRequiringEthWitness < _ethWitnessSizes.length, "fcs13"); // eth witness data malformed
-                    Operations.ChangePubKey memory op = Operations.readChangePubKeyPubdata(_publicData, pubdataOffset + 1);
-
-                    if (_ethWitnessSizes[processedOperationsRequiringEthWitness] != 0) {
-                        bytes memory currentEthWitness = Bytes.slice(_ethWitness, ethWitnessOffset, _ethWitnessSizes[processedOperationsRequiringEthWitness]);
-
-                        bool valid = verifyChangePubkeySignature(currentEthWitness, op.pubKeyHash, op.nonce, op.owner, op.accountId);
-                        require(valid, "fpp15"); // failed to verify change pubkey hash signature
-                    } else {
-                        bool valid = authFacts[op.owner][op.nonce] == keccak256(abi.encodePacked(op.pubKeyHash));
-                        require(valid, "fpp16"); // new pub key hash is not authenticated properly
-                    }
-
-                    ethWitnessOffset += _ethWitnessSizes[processedOperationsRequiringEthWitness];
-                    processedOperationsRequiringEthWitness++;
-
-                    pubDataPtr += CHANGE_PUBKEY_BYTES;
-                } else {
-                    revert("fpp14"); // unsupported op
-                }
-            }
-        }
-        require(pubDataPtr == pubDataEndPtr, "fcs12"); // last chunk exceeds pubdata
-        require(ethWitnessOffset == _ethWitness.length, "fcs14"); // _ethWitness was not used completely
-        require(processedOperationsRequiringEthWitness == _ethWitnessSizes.length, "fcs15"); // _ethWitnessSizes was not used completely
-
-        require(currentPriorityRequestId <= firstPriorityRequestId + totalOpenPriorityRequests, "fcs16"); // fcs16 - excess priority requests in pubdata
-        totalCommittedPriorityRequests = currentPriorityRequestId - firstPriorityRequestId;
-    }
-
-    /// @notice Checks that signature is valid for pubkey change message
-    /// @param _signature Signature
-    /// @param _newPkHash New pubkey hash
-    /// @param _nonce Nonce used for message
-    /// @param _ethAddress Account's ethereum address
-    /// @param _accountId Id of zkSync account
-    function verifyChangePubkeySignature(bytes memory _signature, bytes20 _newPkHash, uint32 _nonce, address _ethAddress, uint32 _accountId) internal pure returns (bool) {
-        bytes memory signedMessage = abi.encodePacked(
-            "\x19Ethereum Signed Message:\n152",
-            "Register zkSync pubkey:\n\n",
-            Bytes.bytesToHexASCIIBytes(abi.encodePacked(_newPkHash)), "\n",
-            "nonce: 0x", Bytes.bytesToHexASCIIBytes(Bytes.toBytesFromUInt32(_nonce)), "\n",
-            "account id: 0x", Bytes.bytesToHexASCIIBytes(Bytes.toBytesFromUInt32(_accountId)),
-            "\n\n",
-            "Only sign this message for a trusted client!"
-        );
-        address recoveredAddress = Utils.recoverAddressFromEthSignature(_signature, signedMessage);
-        return recoveredAddress == _ethAddress;
-    }
-
-    /// @notice Creates block commitment from its data
-    /// @param _blockNumber Block number
-    /// @param _feeAccount Account to collect fees
-    /// @param _oldRoot Old tree root
-    /// @param _newRoot New tree root
-    /// @param _publicData Operations pubdata
-    /// @return block commitment
-    function createBlockCommitment(
-        uint32 _blockNumber,
-        uint32 _feeAccount,
-        bytes32 _oldRoot,
-        bytes32 _newRoot,
-        bytes memory _publicData
-    ) internal view returns (bytes32 commitment) {
-        bytes32 hash = sha256(
-            abi.encodePacked(uint256(_blockNumber), uint256(_feeAccount))
-        );
-        hash = sha256(abi.encodePacked(hash, uint256(_oldRoot)));
-        hash = sha256(abi.encodePacked(hash, uint256(_newRoot)));
-
-        /// The code below is equivalent to `commitment = sha256(abi.encodePacked(hash, _publicData))`
-
-        /// We use inline assembly instead of this concise and readable code in order to avoid copying of `_publicData` (which saves ~90 gas per transfer operation).
-
-        /// Specifically, we perform the following trick:
-        /// First, replace the first 32 bytes of `_publicData` (where normally its length is stored) with the value of `hash`.
-        /// Then, we call `sha256` precompile passing the `_publicData` pointer and the length of the concatenated byte buffer.
-        /// Finally, we put the `_publicData.length` back to its original location (to the first word of `_publicData`).
-        assembly {
-            let hashResult := mload(0x40)
-            let pubDataLen := mload(_publicData)
-            mstore(_publicData, hash)
-            // staticcall to the sha256 precompile at address 0x2
-            let success := staticcall(
-                gas,
-                0x2,
-                _publicData,
-                add(pubDataLen, 0x20),
-                hashResult,
-                0x20
-            )
-            mstore(_publicData, pubDataLen)
-
-            // Use "invalid" to make gas estimation work
-            switch success case 0 { invalid() }
-
-            commitment := mload(hashResult)
-        }
-    }
-
-    /// @notice Checks that operation is same as operation in priority queue
-    /// @param _onchainOp The operation
-    /// @param _priorityRequestId Operation's id in priority queue
-    function commitNextPriorityOperation(OnchainOperation memory _onchainOp, uint64 _priorityRequestId) internal view {
-        Operations.OpType priorReqType = priorityRequests[_priorityRequestId].opType;
-        bytes memory priorReqPubdata = priorityRequests[_priorityRequestId].pubData;
-
-        require(priorReqType == _onchainOp.opType, "nvp12"); // incorrect priority op type
-
-        if (_onchainOp.opType == Operations.OpType.Deposit) {
-            require(Operations.depositPubdataMatch(priorReqPubdata, _onchainOp.pubData), "vnp13");
-        } else if (_onchainOp.opType == Operations.OpType.FullExit) {
-            require(Operations.fullExitPubdataMatch(priorReqPubdata, _onchainOp.pubData), "vnp14");
-        } else {
-            revert("vnp15"); // invalid or non-priority operation
-        }
-    }
-
-    /// @notice Processes onchain withdrawals. Full exit withdrawals will not be added to pending withdrawals queue
-    /// @dev NOTICE: must process only withdrawals which hash matches with expectedWithdrawalsDataHash.
-    /// @param withdrawalsData Withdrawals data
-    /// @param expectedWithdrawalsDataHash Expected withdrawals data hash
-    function processOnchainWithdrawals(bytes memory withdrawalsData, bytes32 expectedWithdrawalsDataHash) internal {
-        require(withdrawalsData.length % ONCHAIN_WITHDRAWAL_BYTES == 0, "pow11"); // pow11 - withdrawalData length is not multiple of ONCHAIN_WITHDRAWAL_BYTES
-
-        bytes32 withdrawalsDataHash = EMPTY_STRING_KECCAK;
-
-        uint offset = 0;
-        uint32 localNumberOfPendingWithdrawals = numberOfPendingWithdrawals;
-        while (offset < withdrawalsData.length) {
-            (bool addToPendingWithdrawalsQueue, address _to, uint16 _tokenId, uint128 _amount) = Operations.readWithdrawalData(withdrawalsData, offset);
-            bytes22 packedBalanceKey = packAddressAndTokenId(_to, _tokenId);
-
-            uint128 balance = balancesToWithdraw[packedBalanceKey].balanceToWithdraw;
-            // after this all writes to this slot will cost 5k gas
-            balancesToWithdraw[packedBalanceKey] = BalanceToWithdraw({
-                balanceToWithdraw: balance.add(_amount),
-                gasReserveValue: 0xff
-            });
-
-            if (addToPendingWithdrawalsQueue) {
-                pendingWithdrawals[firstPendingWithdrawalIndex + localNumberOfPendingWithdrawals] = PendingWithdrawal(_to, _tokenId);
-                localNumberOfPendingWithdrawals++;
-            }
-
-            withdrawalsDataHash = keccak256(abi.encode(withdrawalsDataHash, addToPendingWithdrawalsQueue, _to, _tokenId, _amount));
-            offset += ONCHAIN_WITHDRAWAL_BYTES;
-        }
-        require(withdrawalsDataHash == expectedWithdrawalsDataHash, "pow12"); // pow12 - withdrawals data hash not matches with expected value
-        if (numberOfPendingWithdrawals != localNumberOfPendingWithdrawals) {
-            emit PendingWithdrawalsAdd(firstPendingWithdrawalIndex + numberOfPendingWithdrawals, firstPendingWithdrawalIndex + localNumberOfPendingWithdrawals);
-        }
-        numberOfPendingWithdrawals = localNumberOfPendingWithdrawals;
-    }
-
-    /// @notice Checks whether oldest unverified block has expired
-    /// @return bool flag that indicates whether oldest unverified block has expired
-    function isBlockCommitmentExpired() internal view returns (bool) {
-        return (
-            totalBlocksCommitted > totalBlocksVerified &&
-            blocks[totalBlocksVerified + 1].committedAtBlock > 0 &&
-            block.number > blocks[totalBlocksVerified + 1].committedAtBlock + EXPECT_VERIFICATION_IN
-        );
-    }
-
-=======
->>>>>>> 376c66d5
     /// @notice Checks that current state not is exodus mode
     function requireActive() internal view {
         require(!exodusMode, "fre11"); // exodus mode activated

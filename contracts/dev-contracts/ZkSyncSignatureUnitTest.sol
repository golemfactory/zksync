--- conflicted
+++ resolved
@@ -1,18 +1,10 @@
-pragma solidity ^0.5.8;
+pragma solidity ^0.5.0;
 
 import "generated/ZkSyncTest.sol";
 
 contract ZKSyncSignatureUnitTest is ZkSyncTest {
-<<<<<<< HEAD
-    bytes32 constant _additionalHash = 0x0;
+    bytes32 internal constant ADDITIONAL_HASH = 0x0;
 
-    function changePubkeySignatureCheck(bytes calldata _signature, bytes20 _newPkHash, uint32 _nonce, address _ethAddress, uint24 _accountId) external pure returns (bool) {
-        return verifyChangePubkeySignature(abi.encodePacked(_signature, _additionalHash), _newPkHash, _nonce, _ethAddress, _accountId);
-    }
-
-    function testRecoverAddressFromEthSignature(bytes calldata _signature, bytes calldata _message) external pure returns (address) {
-        return Utils.recoverAddressFromEthSignature(abi.encodePacked(_signature, _additionalHash), _message);
-=======
     function changePubkeySignatureCheck(
         bytes calldata _signature,
         bytes20 _newPkHash,
@@ -20,7 +12,14 @@
         address _ethAddress,
         uint24 _accountId
     ) external pure returns (bool) {
-        return verifyChangePubkeySignature(_signature, _newPkHash, _nonce, _ethAddress, _accountId);
+        return
+            verifyChangePubkeySignature(
+                abi.encodePacked(_signature, ADDITIONAL_HASH),
+                _newPkHash,
+                _nonce,
+                _ethAddress,
+                _accountId
+            );
     }
 
     function testRecoverAddressFromEthSignature(bytes calldata _signature, bytes calldata _message)
@@ -28,7 +27,6 @@
         pure
         returns (address)
     {
-        return Utils.recoverAddressFromEthSignature(_signature, _message);
->>>>>>> 9b4263c8
+        return Utils.recoverAddressFromEthSignature(abi.encodePacked(_signature, ADDITIONAL_HASH), _message);
     }
 }
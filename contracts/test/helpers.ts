--- conflicted
+++ resolved
@@ -61,11 +61,7 @@
     } else {
         const tx = await franklinDeployedContract.cancelOutstandingDepositsForExodusMode(
             expectedToCancel,
-<<<<<<< HEAD
-            { gasLimit: bigNumberify("6000000") },
-=======
             {gasLimit: bigNumberify("8000000")},
->>>>>>> f759c380
         );
         const receipt = await tx.wait()
             .catch(() => {
@@ -102,11 +98,7 @@
     const tx = await franklinDeployedContract.depositETH(
         depositAmount,
         franklinAddressBinary,
-<<<<<<< HEAD
-        { value: txValue, gasLimit: bigNumberify("6000000") },
-=======
         {value: txValue, gasLimit: bigNumberify("8000000")},
->>>>>>> f759c380
     );
 
     if (!revertCode) {
@@ -167,11 +159,7 @@
         token.address,
         depositAmount,
         franklinAddressBinary,
-<<<<<<< HEAD
-        { value: txValue, gasLimit: bigNumberify("6000000") },
-=======
         {value: txValue, gasLimit: bigNumberify("8000000")},
->>>>>>> f759c380
     );
 
     if (!revertCode) {
@@ -241,29 +229,18 @@
 
             expect(commitedEvent1.args.blockNumber).equal(blockNumber);
 
-<<<<<<< HEAD
-        expect((await franklinDeployedContract.blocks(blockNumber)).onchainOperations).equal(onchainOperationsNumber);
-        expect((await franklinDeployedContract.blocks(blockNumber)).priorityOperations).equal(priorityOperationsNumber);
-
-        //FIXME: why is this failing on ganache?
-        //expect((await franklinDeployedContract.blocks(blockNumber)).commitment).equal(commitment);
-
-        expect((await franklinDeployedContract.blocks(blockNumber)).stateRoot).equal("0x" + newRoot);
-        expect((await franklinDeployedContract.blocks(blockNumber)).validator).equal(wallet.address);
-
-=======
             const afterOnchainOps = await franklinDeployedContract.totalOnchainOps();
             expect(afterOnchainOps - beforeOnchainOps).equal(onchainOperationsNumber);
 
             expect((await franklinDeployedContract.blocks(blockNumber)).onchainOperations).equal(onchainOperationsNumber);
             expect((await franklinDeployedContract.blocks(blockNumber)).priorityOperations).equal(priorityOperationsNumber);
-            expect((await franklinDeployedContract.blocks(blockNumber)).commitment).equal(commitment);
+            //FIXME: why is this failing on ganache?
+            //expect((await franklinDeployedContract.blocks(blockNumber)).commitment).equal(commitment);
             expect((await franklinDeployedContract.blocks(blockNumber)).stateRoot).equal("0x" + newRoot);
             expect((await franklinDeployedContract.blocks(blockNumber)).validator).equal(wallet.address);
         } else {
             expect(commitedEvent1.event, "ExodusEvent expected").eq("ExodusMode");
         }
->>>>>>> f759c380
     } else {
         const receipt = await tx.wait()
             .catch(() => {

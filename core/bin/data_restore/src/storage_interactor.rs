use std::convert::TryFrom;

use web3::types::H256;
<<<<<<< HEAD
// Workspace deps
use zksync_storage::{
    data_restore::records::{NewBlockEvent, StoredBlockEvent, StoredRollupOpsBlock},
    StorageProcessor,
=======

use zksync_storage::data_restore::records::{
    NewBlockEvent, StoredBlockEvent, StoredRollupOpsBlock,
>>>>>>> 6fc4f947
};
use zksync_types::{
    block::Block, AccountMap, AccountUpdate, AccountUpdates, TokenGenesisListItem, TokenId,
};

use crate::{
    data_restore_driver::StorageUpdateState,
    events::{BlockEvent, EventType},
    events_state::{EventsState, NewTokenEvent},
    rollup_ops::RollupOpsBlock,
};

pub struct StoredTreeState {
    pub last_block_number: u32,
    pub account_map: AccountMap,
    pub unprocessed_prior_ops: u64,
    pub fee_acc_id: u32,
}

#[async_trait::async_trait]
pub trait StorageInteractor {
    /// Saves Rollup operations blocks in storage
    ///
    /// # Arguments
    ///
    /// * `blocks` - Rollup operations blocks
    ///
    async fn save_rollup_ops(&mut self, blocks: &[RollupOpsBlock]);

    /// Updates stored tree state: saves block transactions in storage, stores blocks and account updates
    ///
    /// # Arguments
    ///
    /// * `block` - Rollup block
    /// * `accounts_updated` - accounts updates
    ///
    async fn update_tree_state(&mut self, block: Block, accounts_updated: AccountUpdates);

    /// Store token to the storage  
    /// # Arguments
    ///
    /// * `token` - Token that added when deploying contract
    /// * `token_id` - Id for token in our system
    ///
    async fn store_token(&mut self, token: TokenGenesisListItem, token_id: TokenId);

    /// Saves Rollup contract events in storage (includes block events, new tokens and last watched eth block number)
    ///
    /// # Arguments
    ///
    /// * `eveblock_eventsnts` - Rollup contract block events descriptions
    /// * `tokens` - Tokens that had been added to system
    /// * `last_watched_eth_block_number` - Last watched ethereum block
    ///
    async fn save_events_state(
        &mut self,
        block_events: &[BlockEvent],
        tokens: &[NewTokenEvent],
        last_watched_eth_block_number: u64,
    );

    /// Saves genesis account state in storage
    ///
    /// # Arguments
    ///
    /// * `genesis_acc_update` - Genesis account update
    ///
    async fn save_genesis_tree_state(&mut self, genesis_acc_update: AccountUpdate);

    /// Returns Rollup contract events state from storage
    async fn get_block_events_state_from_storage(&mut self) -> EventsState;

<<<<<<< HEAD
    let verify_op = Operation {
        action: Action::Verify {
            proof: Box::new(Default::default()),
        },
        block: block.clone(),
        id: None,
    };
=======
    /// Returns the current Rollup block, tree accounts map, unprocessed priority ops and the last fee acc from storage
    async fn get_tree_state(&mut self) -> StoredTreeState;
>>>>>>> 6fc4f947

    /// Returns Rollup operations blocks from storage
    async fn get_ops_blocks_from_storage(&mut self) -> Vec<RollupOpsBlock>;

    /// Updates the `eth_stats` table with the currently last available committed/verified blocks
    /// data for `eth_sender` module to operate correctly.
    async fn update_eth_state(&mut self);

    /// Returns last recovery state update step from storage
    async fn get_storage_state(&mut self) -> StorageUpdateState;
}

/// Returns Rollup contract event from its stored representation
///
/// # Arguments
///
/// * `block` - Stored representation of ZkSync Contract event
///
pub fn stored_block_event_into_block_event(block: StoredBlockEvent) -> BlockEvent {
    BlockEvent {
        block_num: u32::try_from(block.block_num)
            .expect("Wrong block number - cant convert into u32"),
        transaction_hash: H256::from_slice(block.transaction_hash.as_slice()),
        block_type: match &block.block_type {
            c if c == "Committed" => EventType::Committed,
            v if v == "Verified" => EventType::Verified,
            _ => panic!("Wrong block type"),
        },
    }
}

/// Get new stored representation of the Rollup contract event from itself
///
/// # Arguments
///
/// * `event` - Rollup contract event description
///
pub fn block_event_into_stored_block_event(event: &BlockEvent) -> NewBlockEvent {
    NewBlockEvent {
        block_type: match event.block_type {
            EventType::Committed => "Committed".to_string(),
            EventType::Verified => "Verified".to_string(),
        },
        transaction_hash: event.transaction_hash.as_bytes().to_vec(),
        block_num: i64::from(event.block_num),
    }
}

/// Returns Rollup operations block from its stored representation
///
/// # Arguments
///
/// * `op_block` - Stored ZkSync operations block description
///
pub fn stored_ops_block_into_ops_block(op_block: &StoredRollupOpsBlock) -> RollupOpsBlock {
    RollupOpsBlock {
        block_num: op_block.block_num,
        ops: op_block.ops.clone(),
        fee_account: op_block.fee_account,
    }
}<|MERGE_RESOLUTION|>--- conflicted
+++ resolved
@@ -1,16 +1,9 @@
 use std::convert::TryFrom;
 
 use web3::types::H256;
-<<<<<<< HEAD
-// Workspace deps
-use zksync_storage::{
-    data_restore::records::{NewBlockEvent, StoredBlockEvent, StoredRollupOpsBlock},
-    StorageProcessor,
-=======
 
 use zksync_storage::data_restore::records::{
     NewBlockEvent, StoredBlockEvent, StoredRollupOpsBlock,
->>>>>>> 6fc4f947
 };
 use zksync_types::{
     block::Block, AccountMap, AccountUpdate, AccountUpdates, TokenGenesisListItem, TokenId,
@@ -83,18 +76,8 @@
     /// Returns Rollup contract events state from storage
     async fn get_block_events_state_from_storage(&mut self) -> EventsState;
 
-<<<<<<< HEAD
-    let verify_op = Operation {
-        action: Action::Verify {
-            proof: Box::new(Default::default()),
-        },
-        block: block.clone(),
-        id: None,
-    };
-=======
     /// Returns the current Rollup block, tree accounts map, unprocessed priority ops and the last fee acc from storage
     async fn get_tree_state(&mut self) -> StoredTreeState;
->>>>>>> 6fc4f947
 
     /// Returns Rollup operations blocks from storage
     async fn get_ops_blocks_from_storage(&mut self) -> Vec<RollupOpsBlock>;

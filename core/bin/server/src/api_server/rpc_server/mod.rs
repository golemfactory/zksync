--- conflicted
+++ resolved
@@ -411,7 +411,6 @@
         Ok(verified_state)
     }
 
-<<<<<<< HEAD
     /// For forced exits, we must check that target account exists for more
     /// than 24 hours in order to give new account owners give an opportunity
     /// to set the signing key. While `ForcedExit` operation doesn't do anything
@@ -445,7 +444,8 @@
             }
             None => Err(Error::invalid_params("Target account does not exist")),
         }
-=======
+    }
+
     async fn eth_tx_for_withdrawal(&self, withdrawal_hash: TxHash) -> Result<Option<String>> {
         let res = if let Some(complete_withdrawals_tx_hash) = self
             .cache_of_complete_withdrawal_tx_hashes
@@ -477,7 +477,6 @@
             complete_withdrawals_tx_hash
         };
         Ok(res)
->>>>>>> 3f17081c
     }
 }
 

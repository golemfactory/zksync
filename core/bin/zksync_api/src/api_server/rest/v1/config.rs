--- conflicted
+++ resolved
@@ -6,23 +6,12 @@
 use actix_web::{web, Scope};
 
 // Workspace uses
-<<<<<<< HEAD
-use zksync_types::{network::Network, Address};
-
-// Local uses
-use super::{
-    client::{self, Client},
-    Json,
-};
+use zksync_api_client::rest::v1::Contracts;
 use zksync_config::configs::ZkSyncConfig;
-=======
-use zksync_api_client::rest::v1::Contracts;
-use zksync_config::ConfigurationOptions;
 use zksync_types::{network::Network, Address};
 
 // Local uses
 use super::Json;
->>>>>>> 176362de
 
 /// Shared data between `api/v1/config` endpoints.
 #[derive(Debug, Clone)]

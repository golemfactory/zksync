//! Transactions part of API implementation.

// Built-in uses

// External uses
use actix_web::{
    web::{self, Json},
    Scope,
};

// Workspace uses
pub use zksync_api_client::rest::v1::{
    FastProcessingQuery, IncomingTx, IncomingTxBatch, IncomingTxBatchForFee, IncomingTxForFee,
    Receipt, TxData,
};
use zksync_storage::{
    chain::operations_ext::records::TxReceiptResponse, QueryResult, StorageProcessor,
};
<<<<<<< HEAD
use zksync_types::{tx::TxHash, BlockNumber, SignedZkSyncTx};

// Local uses
use super::{Error as ApiError, JsonResult, Pagination, PaginationQuery};
use crate::api_server::rpc_server::types::TxWithSignature;
=======
use zksync_types::{tx::TxHash, BatchFee, BlockNumber, Fee, SignedZkSyncTx};

// Local uses
use super::{ApiError, JsonResult, Pagination, PaginationQuery};
>>>>>>> 9bdf9140
use crate::api_server::tx_sender::{SubmitError, TxSender};

#[derive(Debug, Clone, Copy)]
pub enum SumbitErrorCode {
    AccountCloseDisabled = 101,
    InvalidParams = 102,
    UnsupportedFastProcessing = 103,
    IncorrectTx = 104,
    TxAdd = 105,
    InappropriateFeeToken = 106,

    Internal = 110,
    CommunicationCoreServer = 111,
    Other = 112,
}

impl SumbitErrorCode {
    fn from_err(err: &SubmitError) -> Self {
        match err {
            SubmitError::AccountCloseDisabled => Self::AccountCloseDisabled,
            SubmitError::InvalidParams(_) => Self::InvalidParams,
            SubmitError::UnsupportedFastProcessing => Self::UnsupportedFastProcessing,
            SubmitError::IncorrectTx(_) => Self::IncorrectTx,
            SubmitError::TxAdd(_) => Self::TxAdd,
            SubmitError::InappropriateFeeToken => Self::InappropriateFeeToken,
            SubmitError::CommunicationCoreServer(_) => Self::CommunicationCoreServer,
            SubmitError::Internal(_) => Self::Internal,
            SubmitError::Other(_) => Self::Other,
        }
    }

    fn as_code(self) -> u64 {
        self as u64
    }
}

impl From<SubmitError> for ApiError {
    fn from(inner: SubmitError) -> Self {
        let internal_code = SumbitErrorCode::from_err(&inner).as_code();

        if let SubmitError::Internal(err) = &inner {
            ApiError::internal(err)
        } else {
            ApiError::bad_request(inner)
        }
        .code(internal_code)
    }
}

/// Shared data between `api/v1/transactions` endpoints.
#[derive(Clone)]
struct ApiTransactionsData {
    tx_sender: TxSender,
}

impl ApiTransactionsData {
    fn new(tx_sender: TxSender) -> Self {
        Self { tx_sender }
    }

    async fn tx_receipt(
        storage: &mut StorageProcessor<'_>,
        tx_hash: TxHash,
    ) -> QueryResult<Option<TxReceiptResponse>> {
        storage
            .chain()
            .operations_ext_schema()
            .tx_receipt(tx_hash.as_ref())
            .await
    }

    async fn tx_status(&self, tx_hash: TxHash) -> QueryResult<Option<Receipt>> {
        let mut storage = self.tx_sender.pool.access_storage().await?;

        let tx_receipt = {
            if let Some(tx_receipt) = Self::tx_receipt(&mut storage, tx_hash).await? {
                tx_receipt
            } else {
                let tx_in_mempool = storage
                    .chain()
                    .mempool_schema()
                    .contains_tx(tx_hash)
                    .await?;

                let tx_receipt = if tx_in_mempool {
                    Some(Receipt::Pending)
                } else {
                    None
                };
                return Ok(tx_receipt);
            }
        };

        let block_number = BlockNumber(tx_receipt.block_number as u32);
        // Check the cases where we don't need to get block details.
        if !tx_receipt.success {
            return Ok(Some(Receipt::Rejected {
                reason: tx_receipt.fail_reason,
            }));
        }

        if tx_receipt.verified {
            return Ok(Some(Receipt::Verified {
                block: block_number,
            }));
        }

        // To distinguish committed and executed transaction we have to examine
        // the transaction's block.
        //
        // TODO `load_block_range` possibly is too heavy operation and we should write
        // specific request in the storage schema. (Task number ????)
        let block = storage
            .chain()
            .block_schema()
            .load_block_range(block_number, 1)
            .await?
            .into_iter()
            .next();

        let is_committed = block
            .filter(|block| block.commit_tx_hash.is_some())
            .is_some();

        let tx_receipt = if is_committed {
            Receipt::Committed {
                block: block_number,
            }
        } else {
            Receipt::Executed
        };

        Ok(Some(tx_receipt))
    }

    async fn tx_data(&self, tx_hash: TxHash) -> QueryResult<Option<SignedZkSyncTx>> {
        let mut storage = self.tx_sender.pool.access_storage().await?;

        let operation = storage
            .chain()
            .operations_schema()
            .get_executed_operation(tx_hash.as_ref())
            .await?;

        if let Some(op) = operation {
            let signed_tx = SignedZkSyncTx {
                tx: serde_json::from_value(op.tx)?,
                eth_sign_data: op.eth_sign_data.map(serde_json::from_value).transpose()?,
            };

            Ok(Some(signed_tx))
        } else {
            // Check memory pool for pending transactions.
            storage.chain().mempool_schema().get_tx(tx_hash).await
        }
    }
}

// Server implementation

async fn tx_status(
    data: web::Data<ApiTransactionsData>,
    web::Path(tx_hash): web::Path<TxHash>,
) -> JsonResult<Option<Receipt>> {
    let tx_status = data.tx_status(tx_hash).await.map_err(ApiError::internal)?;

    Ok(Json(tx_status))
}

async fn tx_data(
    data: web::Data<ApiTransactionsData>,
    web::Path(tx_hash): web::Path<TxHash>,
) -> JsonResult<Option<TxData>> {
    let tx_data = data.tx_data(tx_hash).await.map_err(ApiError::internal)?;

    Ok(Json(tx_data.map(TxData::from)))
}

async fn tx_receipt_by_id(
    data: web::Data<ApiTransactionsData>,
    web::Path((tx_hash, receipt_id)): web::Path<(TxHash, u32)>,
) -> JsonResult<Option<Receipt>> {
    // At the moment we store only last receipt, so this endpoint is just only a stub.
    if receipt_id > 0 {
        return Ok(Json(None));
    }

    let tx_status = data.tx_status(tx_hash).await.map_err(ApiError::internal)?;

    Ok(Json(tx_status))
}

async fn tx_receipts(
    data: web::Data<ApiTransactionsData>,
    web::Path(tx_hash): web::Path<TxHash>,
    web::Query(pagination): web::Query<PaginationQuery>,
) -> JsonResult<Vec<Receipt>> {
    let (pagination, _limit) = pagination.into_inner()?;
    // At the moment we store only last receipt, so this endpoint is just only a stub.
    let is_some = match pagination {
        Pagination::Before(before) if *before < 1 => false,
        Pagination::After(_after) => false,
        _ => true,
    };

    if is_some {
        let tx_status = data.tx_status(tx_hash).await.map_err(ApiError::internal)?;

        Ok(Json(tx_status.into_iter().collect()))
    } else {
        Ok(Json(vec![]))
    }
}

async fn submit_tx(
    data: web::Data<ApiTransactionsData>,
    Json(body): Json<IncomingTx>,
    web::Query(query): web::Query<FastProcessingQuery>,
) -> JsonResult<TxHash> {
    let tx_hash = data
        .tx_sender
        .submit_tx(body.tx, body.signature, query.fast_processing)
        .await
        .map_err(ApiError::from)?;

    Ok(Json(tx_hash))
}

async fn submit_tx_batch(
    data: web::Data<ApiTransactionsData>,
    Json(body): Json<IncomingTxBatch>,
) -> JsonResult<Vec<TxHash>> {
    let txs = body
        .txs
        .into_iter()
        .map(|tx| TxWithSignature {
            tx,
            signature: None,
        })
        .collect();

    let signatures = body.signature;
    let tx_hashes = data
        .tx_sender
        .submit_txs_batch(txs, signatures)
        .await
        .map_err(ApiError::from)?;

    Ok(Json(tx_hashes))
}

async fn get_txs_fee_in_wei(
    data: web::Data<ApiTransactionsData>,
    Json(body): Json<IncomingTxForFee>,
) -> JsonResult<Fee> {
    let fee = data
        .tx_sender
        .get_txs_fee_in_wei(body.tx_type, body.address, body.token_like)
        .await?;
    Ok(Json(fee))
}

async fn get_txs_batch_fee_in_wei(
    data: web::Data<ApiTransactionsData>,
    Json(body): Json<IncomingTxBatchForFee>,
) -> JsonResult<BatchFee> {
    let txs = body
        .tx_types
        .into_iter()
        .zip(body.addresses.into_iter())
        .collect();
    let fee = data
        .tx_sender
        .get_txs_batch_fee_in_wei(txs, body.token_like)
        .await
        .map_err(ApiError::from)?;

    Ok(Json(fee))
}

pub fn api_scope(tx_sender: TxSender) -> Scope {
    let data = ApiTransactionsData::new(tx_sender);

    web::scope("transactions")
        .data(data)
        .route("{tx_hash}", web::get().to(tx_status))
        .route("{tx_hash}/data", web::get().to(tx_data))
        .route(
            "{tx_hash}/receipts/{receipt_id}",
            web::get().to(tx_receipt_by_id),
        )
        .route("{tx_hash}/receipts", web::get().to(tx_receipts))
        .route("submit", web::post().to(submit_tx))
        .route("submit/batch", web::post().to(submit_tx_batch))
        .route("fee/batch", web::post().to(get_txs_batch_fee_in_wei))
        .route("fee", web::post().to(get_txs_fee_in_wei))
}

#[cfg(test)]
mod tests {
    use actix_web::App;
    use bigdecimal::BigDecimal;
    use ethabi::Address;
    use futures::{channel::mpsc, StreamExt};
    use num::{BigUint, Zero};

    use zksync_api_client::rest::v1::Client;
    use zksync_storage::ConnectionPool;
    use zksync_test_account::ZkSyncAccount;
    use zksync_types::{
        tokens::TokenLike,
        tx::{PackedEthSignature, TxEthSignature},
        AccountId, BlockNumber, Fee, Nonce,
        OutputFeeType::Withdraw,
        TokenId, TxFeeTypes, ZkSyncTx,
    };

    use crate::{
        // api_server::helpers::try_parse_tx_hash,
        core_api_client::CoreApiClient,
        fee_ticker::TickerRequest,
        signature_checker::{VerifiedTx, VerifyTxSignatureRequest},
    };

    use super::super::test_utils::{TestServerConfig, TestTransactions};
    use super::*;

    fn submit_txs_loopback() -> (CoreApiClient, actix_web::test::TestServer) {
        async fn send_tx(_tx: Json<SignedZkSyncTx>) -> Json<Result<(), ()>> {
            Json(Ok(()))
        }

        async fn send_txs_batch(
            _txs: Json<(Vec<SignedZkSyncTx>, Vec<TxEthSignature>)>,
        ) -> Json<Result<(), ()>> {
            Json(Ok(()))
        }

        let server = actix_web::test::start(move || {
            App::new()
                .route("new_tx", web::post().to(send_tx))
                .route("new_txs_batch", web::post().to(send_txs_batch))
        });

        let url = server.url("").trim_end_matches('/').to_owned();

        (CoreApiClient::new(url), server)
    }

    fn dummy_fee_ticker() -> mpsc::Sender<TickerRequest> {
        let (sender, mut receiver) = mpsc::channel(10);

        actix_rt::spawn(async move {
            while let Some(item) = receiver.next().await {
                match item {
                    TickerRequest::GetTxFee { response, .. } => {
                        let fee = Ok(Fee::new(
                            Withdraw,
                            BigUint::from(1_u64).into(),
                            BigUint::from(1_u64).into(),
                            1_u64.into(),
                            1_u64.into(),
                        ));

                        response.send(fee).expect("Unable to send response");
                    }
                    TickerRequest::GetTokenPrice { response, .. } => {
                        let price = Ok(BigDecimal::from(1_u64));

                        response.send(price).expect("Unable to send response");
                    }
                    TickerRequest::IsTokenAllowed { token, response } => {
                        // For test purposes, PHNX token is not allowed.
                        let is_phnx = match token {
                            TokenLike::Id(id) => *id == 1,
                            TokenLike::Symbol(sym) => sym == "PHNX",
                            TokenLike::Address(_) => unreachable!(),
                        };
                        response.send(Ok(!is_phnx)).unwrap_or_default();
                    }
                    TickerRequest::GetBatchTxFee {
                        response,
                        transactions,
                        ..
                    } => {
                        let fee = BatchFee {
                            total_fee: BigUint::from(transactions.len()),
                        };

                        response.send(Ok(fee)).expect("Unable to send response");
                    }
                }
            }
        });

        sender
    }

    fn dummy_sign_verifier() -> mpsc::Sender<VerifyTxSignatureRequest> {
        let (sender, mut receiver) = mpsc::channel::<VerifyTxSignatureRequest>(10);

        actix_rt::spawn(async move {
            while let Some(item) = receiver.next().await {
                let verified = VerifiedTx::unverified(item.tx);
                item.response
                    .send(Ok(verified))
                    .expect("Unable to send response");
            }
        });

        sender
    }

    struct TestServer {
        core_server: actix_web::test::TestServer,
        api_server: actix_web::test::TestServer,
        #[allow(dead_code)]
        pool: ConnectionPool,
    }

    impl TestServer {
        async fn new() -> anyhow::Result<(Client, Self)> {
            let (core_client, core_server) = submit_txs_loopback();

            let cfg = TestServerConfig::default();
            let pool = cfg.pool.clone();
            cfg.fill_database().await?;

            let sign_verifier = dummy_sign_verifier();
            let fee_ticker = dummy_fee_ticker();

            let (api_client, api_server) = cfg.start_server(move |cfg| {
                api_scope(TxSender::with_client(
                    core_client.clone(),
                    cfg.pool.clone(),
                    sign_verifier.clone(),
                    fee_ticker.clone(),
                    &cfg.config,
                ))
            });

            Ok((
                api_client,
                Self {
                    core_server,
                    api_server,
                    pool,
                },
            ))
        }

        async fn stop(self) {
            self.api_server.stop().await;
            self.core_server.stop().await;
        }
    }

    #[actix_rt::test]
    #[cfg_attr(
        not(feature = "api_test"),
        ignore = "Use `zk test rust-api` command to perform this test"
    )]
    async fn test_submit_txs_loopback() -> anyhow::Result<()> {
        let (core_client, core_server) = submit_txs_loopback();

        let signed_tx = SignedZkSyncTx {
            tx: TestServerConfig::gen_zk_txs(0).txs[0].0.clone(),
            eth_sign_data: None,
        };

        core_client.send_tx(signed_tx.clone()).await??;
        core_client
            .send_txs_batch(vec![signed_tx], vec![])
            .await??;

        core_server.stop().await;
        Ok(())
    }

    #[actix_rt::test]
    #[cfg_attr(
        not(feature = "api_test"),
        ignore = "Use `zk test rust-api` command to perform this test"
    )]
    async fn test_transactions_scope() -> anyhow::Result<()> {
<<<<<<< HEAD
        todo!();
        // let (client, server) = TestServer::new().await?;
        //
        // let committed_tx_hash = {
        //     let mut storage = server.pool.access_storage().await?;
        //
        //     let transactions = storage
        //         .chain()
        //         .block_schema()
        //         .get_block_transactions(1)
        //         .await?;
        //
        //     try_parse_tx_hash(&transactions[0].tx_hash).unwrap()
        // };
        //
        // // Tx receipt by ID.
        // let unknown_tx_hash = TxHash::default();
        // assert!(client
        //     .tx_receipt_by_id(committed_tx_hash, 0)
        //     .await?
        //     .is_some());
        // assert!(client
        //     .tx_receipt_by_id(committed_tx_hash, 1)
        //     .await?
        //     .is_none());
        // assert!(client.tx_receipt_by_id(unknown_tx_hash, 0).await?.is_none());
        //
        // // Tx receipts.
        // let queries = vec![
        //     (
        //         (committed_tx_hash, Pagination::Before(1), 1),
        //         vec![Receipt::Verified { block: 1 }],
        //     ),
        //     (
        //         (committed_tx_hash, Pagination::Last, 1),
        //         vec![Receipt::Verified { block: 1 }],
        //     ),
        //     (
        //         (committed_tx_hash, Pagination::Before(2), 1),
        //         vec![Receipt::Verified { block: 1 }],
        //     ),
        //     ((committed_tx_hash, Pagination::After(0), 1), vec![]),
        //     ((unknown_tx_hash, Pagination::Last, 1), vec![]),
        // ];
        //
        // for (query, expected_response) in queries {
        //     let actual_response = client.tx_receipts(query.0, query.1, query.2).await?;
        //
        //     assert_eq!(
        //         actual_response,
        //         expected_response,
        //         "tx: {} from: {:?} limit: {:?}",
        //         query.0.to_string(),
        //         query.1,
        //         query.2
        //     );
        // }
        //
        // // Tx status and data for committed transaction.
        // assert_eq!(
        //     client.tx_status(committed_tx_hash).await?,
        //     Some(Receipt::Verified { block: 1 })
        // );
        // assert_eq!(
        //     SignedZkSyncTx::from(client.tx_data(committed_tx_hash).await?.unwrap()).hash(),
        //     committed_tx_hash
        // );
        //
        // // Tx status and data for pending transaction.
        // let tx_hash = {
        //     let mut storage = server.pool.access_storage().await?;
        //
        //     let tx = TestServerConfig::gen_zk_txs(1_u64).txs[0].0.clone();
        //     let tx_hash = tx.hash();
        //     storage
        //         .chain()
        //         .mempool_schema()
        //         .insert_tx(&SignedZkSyncTx {
        //             tx,
        //             eth_sign_data: None,
        //         })
        //         .await?;
        //
        //     tx_hash
        // };
        // assert_eq!(client.tx_status(tx_hash).await?, Some(Receipt::Pending));
        // assert_eq!(
        //     SignedZkSyncTx::from(client.tx_data(tx_hash).await?.unwrap()).hash(),
        //     tx_hash
        // );
        //
        // // Tx status for unknown transaction.
        // let tx_hash = TestServerConfig::gen_zk_txs(1_u64).txs[1].0.hash();
        // assert_eq!(client.tx_status(tx_hash).await?, None);
        // assert!(client.tx_data(tx_hash).await?.is_none());
        //
        // // Submit correct transaction.
        // let tx = TestServerConfig::gen_zk_txs(1_00).txs[0].0.clone();
        // let expected_tx_hash = tx.hash();
        // assert_eq!(client.submit_tx(tx, None, None).await?, expected_tx_hash);
        //
        // // Submit transaction without fee.
        // let tx = TestServerConfig::gen_zk_txs(0).txs[0].0.clone();
        // assert!(client
        //     .submit_tx(tx, None, None)
        //     .await
        //     .unwrap_err()
        //     .to_string()
        //     .contains("Transaction fee is too low"));
        //
        // // Submit correct transactions batch.
        // let TestTransactions { acc, txs } = TestServerConfig::gen_zk_txs(1_00);
        // let (txs, tx_hashes): (Vec<_>, Vec<_>) = txs
        //     .into_iter()
        //     .map(|(tx, _op)| {
        //         let tx_hash = tx.hash();
        //         (tx, tx_hash)
        //     })
        //     .unzip();
        //
        // let batch_message = crate::api_server::tx_sender::get_batch_sign_message(txs.iter());
        // let signature = PackedEthSignature::sign(&acc.eth_private_key, &batch_message).unwrap();
        //
        // assert_eq!(
        //     client
        //         .submit_tx_batch(txs, Some(TxEthSignature::EthereumSignature(signature)))
        //         .await?,
        //     tx_hashes
        // );
        //
        // server.stop().await;
        // Ok(())
=======
        let (client, server) = TestServer::new().await?;

        let committed_tx_hash = {
            let mut storage = server.pool.access_storage().await?;

            let transactions = storage
                .chain()
                .block_schema()
                .get_block_transactions(BlockNumber(1))
                .await?;

            try_parse_tx_hash(&transactions[0].tx_hash).unwrap()
        };

        let fee = client
            .get_txs_fee(
                TxFeeTypes::Withdraw,
                Address::random(),
                TokenLike::Id(TokenId(0)),
            )
            .await?;
        assert_ne!(fee.total_fee, BigUint::zero());

        let fee = client
            .get_batched_txs_fee(
                vec![TxFeeTypes::Withdraw, TxFeeTypes::Transfer],
                vec![Address::random(), Address::random()],
                TokenLike::Id(TokenId(0)),
            )
            .await?;
        assert_ne!(fee.total_fee, BigUint::zero());
        // Tx receipt by ID.
        let unknown_tx_hash = TxHash::default();
        assert!(client
            .tx_receipt_by_id(committed_tx_hash, 0)
            .await?
            .is_some());
        assert!(client
            .tx_receipt_by_id(committed_tx_hash, 1)
            .await?
            .is_none());
        assert!(client.tx_receipt_by_id(unknown_tx_hash, 0).await?.is_none());

        // Tx receipts.
        let queries = vec![
            (
                (committed_tx_hash, Pagination::Before(BlockNumber(1)), 1),
                vec![Receipt::Verified {
                    block: BlockNumber(1),
                }],
            ),
            (
                (committed_tx_hash, Pagination::Last, 1),
                vec![Receipt::Verified {
                    block: BlockNumber(1),
                }],
            ),
            (
                (committed_tx_hash, Pagination::Before(BlockNumber(2)), 1),
                vec![Receipt::Verified {
                    block: BlockNumber(1),
                }],
            ),
            (
                (committed_tx_hash, Pagination::After(BlockNumber(0)), 1),
                vec![],
            ),
            ((unknown_tx_hash, Pagination::Last, 1), vec![]),
        ];

        for (query, expected_response) in queries {
            let actual_response = client
                .tx_receipts(query.0, query.1, BlockNumber(query.2))
                .await?;

            assert_eq!(
                actual_response,
                expected_response,
                "tx: {} from: {:?} limit: {:?}",
                query.0.to_string(),
                query.1,
                query.2
            );
        }

        // Tx status and data for committed transaction.
        assert_eq!(
            client.tx_status(committed_tx_hash).await?,
            Some(Receipt::Verified {
                block: BlockNumber(1)
            })
        );
        assert_eq!(
            SignedZkSyncTx::from(client.tx_data(committed_tx_hash).await?.unwrap()).hash(),
            committed_tx_hash
        );

        // Tx status and data for pending transaction.
        let tx_hash = {
            let mut storage = server.pool.access_storage().await?;

            let tx = TestServerConfig::gen_zk_txs(1_u64).txs[0].0.clone();
            let tx_hash = tx.hash();
            storage
                .chain()
                .mempool_schema()
                .insert_tx(&SignedZkSyncTx {
                    tx,
                    eth_sign_data: None,
                })
                .await?;

            tx_hash
        };
        assert_eq!(client.tx_status(tx_hash).await?, Some(Receipt::Pending));
        assert_eq!(
            SignedZkSyncTx::from(client.tx_data(tx_hash).await?.unwrap()).hash(),
            tx_hash
        );

        // Tx status for unknown transaction.
        let tx_hash = TestServerConfig::gen_zk_txs(1_u64).txs[1].0.hash();
        assert_eq!(client.tx_status(tx_hash).await?, None);
        assert!(client.tx_data(tx_hash).await?.is_none());

        // Submit correct transaction.
        let tx = TestServerConfig::gen_zk_txs(1_00).txs[0].0.clone();
        let expected_tx_hash = tx.hash();
        assert_eq!(client.submit_tx(tx, None, None).await?, expected_tx_hash);

        // Submit transaction without fee.
        let tx = TestServerConfig::gen_zk_txs(0).txs[0].0.clone();
        assert!(client
            .submit_tx(tx, None, None)
            .await
            .unwrap_err()
            .to_string()
            .contains("Transaction fee is too low"));

        // Submit correct transactions batch.
        let TestTransactions { acc, txs } = TestServerConfig::gen_zk_txs(1_00);
        let (txs, tx_hashes): (Vec<_>, Vec<_>) = txs
            .into_iter()
            .map(|(tx, _op)| {
                let tx_hash = tx.hash();
                (tx, tx_hash)
            })
            .unzip();

        let batch_message = crate::api_server::tx_sender::get_batch_sign_message(txs.iter());
        let signature = PackedEthSignature::sign(&acc.eth_private_key, &batch_message).unwrap();

        assert_eq!(
            client
                .submit_tx_batch(txs, Some(TxEthSignature::EthereumSignature(signature)))
                .await?,
            tx_hashes
        );

        server.stop().await;
        Ok(())
>>>>>>> 9bdf9140
    }

    /// This test checks the following criteria:
    ///
    /// - Attempt to pay fees in an inappropriate token fails for single txs.
    /// - Attempt to pay fees in an inappropriate token fails for single batch.
    /// - Batch with an inappropriate token still can be processed if the fee is covered with a common token.
    #[actix_rt::test]
    #[cfg_attr(
        not(feature = "api_test"),
        ignore = "Use `zk test rust-api` command to perform this test"
    )]
    async fn test_bad_fee_token() -> anyhow::Result<()> {
<<<<<<< HEAD
        todo!()
        // let (client, server) = TestServer::new().await?;
        //
        // let from = ZkSyncAccount::rand();
        // from.set_account_id(Some(0xdead));
        // let to = ZkSyncAccount::rand();
        //
        // // Submit transaction with a fee token that is not allowed.
        // let (tx, eth_sig) = from.sign_transfer(
        //     1,
        //     "PHNX",
        //     100u64.into(),
        //     100u64.into(),
        //     &to.address,
        //     0.into(),
        //     false,
        // );
        // let transfer_bad_token = ZkSyncTx::Transfer(Box::new(tx));
        // assert!(client
        //     .submit_tx(
        //         transfer_bad_token.clone(),
        //         Some(TxEthSignature::EthereumSignature(eth_sig)),
        //         None
        //     )
        //     .await
        //     .unwrap_err()
        //     .to_string()
        //     .contains("Chosen token is not suitable for paying fees"));
        //
        // // Prepare batch and make the same mistake.
        // let bad_batch = vec![transfer_bad_token.clone(), transfer_bad_token];
        // let batch_message = crate::api_server::tx_sender::get_batch_sign_message(bad_batch.iter());
        // let eth_sig = PackedEthSignature::sign(&from.eth_private_key, &batch_message).unwrap();
        // assert!(client
        //     .submit_tx_batch(bad_batch, Some(TxEthSignature::EthereumSignature(eth_sig)),)
        //     .await
        //     .unwrap_err()
        //     .to_string()
        //     .contains("Chosen token is not suitable for paying fees"));
        //
        // // Finally, prepare the batch in which fee is covered by the supported token.
        // let (tx, _) = from.sign_transfer(
        //     1,
        //     "PHNX",
        //     100u64.into(),
        //     0u64.into(), // Note that fee is zero, which is OK.
        //     &to.address,
        //     0.into(),
        //     false,
        // );
        // let phnx_transfer = ZkSyncTx::Transfer(Box::new(tx));
        // let phnx_transfer_hash = phnx_transfer.hash();
        // let (tx, _) = from.sign_transfer(
        //     0,
        //     "ETH",
        //     0u64.into(),
        //     200u64.into(), // Here we pay fees for both transfers in ETH.
        //     &to.address,
        //     0.into(),
        //     false,
        // );
        // let fee_tx = ZkSyncTx::Transfer(Box::new(tx));
        // let fee_tx_hash = fee_tx.hash();
        //
        // let good_batch = vec![phnx_transfer, fee_tx];
        // let good_batch_hashes = vec![phnx_transfer_hash, fee_tx_hash];
        // let batch_message = crate::api_server::tx_sender::get_batch_sign_message(good_batch.iter());
        // let eth_sig = PackedEthSignature::sign(&from.eth_private_key, &batch_message).unwrap();
        //
        // assert_eq!(
        //     client
        //         .submit_tx_batch(good_batch, Some(TxEthSignature::EthereumSignature(eth_sig)))
        //         .await?,
        //     good_batch_hashes
        // );
        //
        // server.stop().await;
        // Ok(())
=======
        let (client, server) = TestServer::new().await?;

        let from = ZkSyncAccount::rand();
        from.set_account_id(Some(AccountId(0xdead)));
        let to = ZkSyncAccount::rand();

        // Submit transaction with a fee token that is not allowed.
        let (tx, eth_sig) = from.sign_transfer(
            TokenId(1),
            "PHNX",
            100u64.into(),
            100u64.into(),
            &to.address,
            Nonce(0).into(),
            false,
        );
        let transfer_bad_token = ZkSyncTx::Transfer(Box::new(tx));
        assert!(client
            .submit_tx(
                transfer_bad_token.clone(),
                Some(TxEthSignature::EthereumSignature(eth_sig)),
                None
            )
            .await
            .unwrap_err()
            .to_string()
            .contains("Chosen token is not suitable for paying fees"));

        // Prepare batch and make the same mistake.
        let bad_batch = vec![transfer_bad_token.clone(), transfer_bad_token];
        let batch_message = crate::api_server::tx_sender::get_batch_sign_message(bad_batch.iter());
        let eth_sig = PackedEthSignature::sign(&from.eth_private_key, &batch_message).unwrap();
        assert!(client
            .submit_tx_batch(bad_batch, Some(TxEthSignature::EthereumSignature(eth_sig)),)
            .await
            .unwrap_err()
            .to_string()
            .contains("Chosen token is not suitable for paying fees"));

        // Finally, prepare the batch in which fee is covered by the supported token.
        let (tx, _) = from.sign_transfer(
            TokenId(1),
            "PHNX",
            100u64.into(),
            0u64.into(), // Note that fee is zero, which is OK.
            &to.address,
            Nonce(0).into(),
            false,
        );
        let phnx_transfer = ZkSyncTx::Transfer(Box::new(tx));
        let phnx_transfer_hash = phnx_transfer.hash();
        let (tx, _) = from.sign_transfer(
            TokenId(0),
            "ETH",
            0u64.into(),
            200u64.into(), // Here we pay fees for both transfers in ETH.
            &to.address,
            Nonce(0).into(),
            false,
        );
        let fee_tx = ZkSyncTx::Transfer(Box::new(tx));
        let fee_tx_hash = fee_tx.hash();

        let good_batch = vec![phnx_transfer, fee_tx];
        let good_batch_hashes = vec![phnx_transfer_hash, fee_tx_hash];
        let batch_message = crate::api_server::tx_sender::get_batch_sign_message(good_batch.iter());
        let eth_sig = PackedEthSignature::sign(&from.eth_private_key, &batch_message).unwrap();

        assert_eq!(
            client
                .submit_tx_batch(good_batch, Some(TxEthSignature::EthereumSignature(eth_sig)))
                .await?,
            good_batch_hashes
        );

        server.stop().await;
        Ok(())
>>>>>>> 9bdf9140
    }

    /// This test checks the following criteria:
    ///
    /// - Attempt to submit non-withdraw transaction with the enabled fast-processing.
    /// - Attempt to submit non-withdraw transaction with the disabled fast-processing.
    /// - Attempt to submit withdraw transaction with the enabled fast-processing.
    #[actix_rt::test]
    #[cfg_attr(
        not(feature = "api_test"),
        ignore = "Use `zk test rust-api` command to perform this test"
    )]
    async fn test_fast_processing_flag() -> anyhow::Result<()> {
        let (client, server) = TestServer::new().await?;

        let from = ZkSyncAccount::rand();
        from.set_account_id(Some(AccountId(0xdead)));
        let to = ZkSyncAccount::rand();

        // Submit non-withdraw transaction with the enabled fast-processing.
        let (tx, eth_sig) = from.sign_transfer(
            TokenId(0),
            "ETH",
            10_u64.into(),
            10_u64.into(),
            &to.address,
            None,
            false,
            Default::default(),
        );
        client
            .submit_tx(
                ZkSyncTx::Transfer(Box::new(tx.clone())),
                Some(TxEthSignature::EthereumSignature(eth_sig.clone())),
                Some(true),
            )
            .await
            .unwrap_err();
        // Submit with the disabled fast-processing.
        client
            .submit_tx(
                ZkSyncTx::Transfer(Box::new(tx.clone())),
                Some(TxEthSignature::EthereumSignature(eth_sig.clone())),
                Some(false),
            )
            .await?;
        // Submit without fast-processing flag.
        client
            .submit_tx(
                ZkSyncTx::Transfer(Box::new(tx)),
                Some(TxEthSignature::EthereumSignature(eth_sig)),
                None,
            )
            .await?;

        // Submit withdraw transaction with the enabled fast-processing.
        let (tx, eth_sig) = from.sign_withdraw(
            TokenId(0),
            "ETH",
            100u64.into(),
            10u64.into(),
            &to.address,
            None,
            false,
            Default::default(),
        );
        client
            .submit_tx(
                ZkSyncTx::Withdraw(Box::new(tx.clone())),
                Some(TxEthSignature::EthereumSignature(eth_sig.clone())),
                Some(true),
            )
            .await?;
        // Submit with the disabled fast-processing.
        client
            .submit_tx(
                ZkSyncTx::Withdraw(Box::new(tx.clone())),
                Some(TxEthSignature::EthereumSignature(eth_sig.clone())),
                Some(false),
            )
            .await?;
        // Submit without fast-processing flag.
        client
            .submit_tx(
                ZkSyncTx::Withdraw(Box::new(tx)),
                Some(TxEthSignature::EthereumSignature(eth_sig.clone())),
                None,
            )
            .await?;

        server.stop().await;
        Ok(())
    }
}<|MERGE_RESOLUTION|>--- conflicted
+++ resolved
@@ -16,18 +16,10 @@
 use zksync_storage::{
     chain::operations_ext::records::TxReceiptResponse, QueryResult, StorageProcessor,
 };
-<<<<<<< HEAD
-use zksync_types::{tx::TxHash, BlockNumber, SignedZkSyncTx};
-
+use zksync_types::{tx::TxHash, BatchFee, BlockNumber, Fee, SignedZkSyncTx};
 // Local uses
 use super::{Error as ApiError, JsonResult, Pagination, PaginationQuery};
 use crate::api_server::rpc_server::types::TxWithSignature;
-=======
-use zksync_types::{tx::TxHash, BatchFee, BlockNumber, Fee, SignedZkSyncTx};
-
-// Local uses
-use super::{ApiError, JsonResult, Pagination, PaginationQuery};
->>>>>>> 9bdf9140
 use crate::api_server::tx_sender::{SubmitError, TxSender};
 
 #[derive(Debug, Clone, Copy)]
@@ -513,8 +505,7 @@
         ignore = "Use `zk test rust-api` command to perform this test"
     )]
     async fn test_transactions_scope() -> anyhow::Result<()> {
-<<<<<<< HEAD
-        todo!();
+        todo!()
         // let (client, server) = TestServer::new().await?;
         //
         // let committed_tx_hash = {
@@ -523,12 +514,29 @@
         //     let transactions = storage
         //         .chain()
         //         .block_schema()
-        //         .get_block_transactions(1)
+        //         .get_block_transactions(BlockNumber(1))
         //         .await?;
         //
         //     try_parse_tx_hash(&transactions[0].tx_hash).unwrap()
         // };
         //
+        // let fee = client
+        //     .get_txs_fee(
+        //         TxFeeTypes::Withdraw,
+        //         Address::random(),
+        //         TokenLike::Id(TokenId(0)),
+        //     )
+        //     .await?;
+        // assert_ne!(fee.total_fee, BigUint::zero());
+        //
+        // let fee = client
+        //     .get_batched_txs_fee(
+        //         vec![TxFeeTypes::Withdraw, TxFeeTypes::Transfer],
+        //         vec![Address::random(), Address::random()],
+        //         TokenLike::Id(TokenId(0)),
+        //     )
+        //     .await?;
+        // assert_ne!(fee.total_fee, BigUint::zero());
         // // Tx receipt by ID.
         // let unknown_tx_hash = TxHash::default();
         // assert!(client
@@ -544,23 +552,34 @@
         // // Tx receipts.
         // let queries = vec![
         //     (
-        //         (committed_tx_hash, Pagination::Before(1), 1),
-        //         vec![Receipt::Verified { block: 1 }],
+        //         (committed_tx_hash, Pagination::Before(BlockNumber(1)), 1),
+        //         vec![Receipt::Verified {
+        //             block: BlockNumber(1),
+        //         }],
         //     ),
         //     (
         //         (committed_tx_hash, Pagination::Last, 1),
-        //         vec![Receipt::Verified { block: 1 }],
+        //         vec![Receipt::Verified {
+        //             block: BlockNumber(1),
+        //         }],
         //     ),
         //     (
-        //         (committed_tx_hash, Pagination::Before(2), 1),
-        //         vec![Receipt::Verified { block: 1 }],
+        //         (committed_tx_hash, Pagination::Before(BlockNumber(2)), 1),
+        //         vec![Receipt::Verified {
+        //             block: BlockNumber(1),
+        //         }],
         //     ),
-        //     ((committed_tx_hash, Pagination::After(0), 1), vec![]),
+        //     (
+        //         (committed_tx_hash, Pagination::After(BlockNumber(0)), 1),
+        //         vec![],
+        //     ),
         //     ((unknown_tx_hash, Pagination::Last, 1), vec![]),
         // ];
         //
         // for (query, expected_response) in queries {
-        //     let actual_response = client.tx_receipts(query.0, query.1, query.2).await?;
+        //     let actual_response = client
+        //         .tx_receipts(query.0, query.1, BlockNumber(query.2))
+        //         .await?;
         //
         //     assert_eq!(
         //         actual_response,
@@ -575,7 +594,9 @@
         // // Tx status and data for committed transaction.
         // assert_eq!(
         //     client.tx_status(committed_tx_hash).await?,
-        //     Some(Receipt::Verified { block: 1 })
+        //     Some(Receipt::Verified {
+        //         block: BlockNumber(1)
+        //     })
         // );
         // assert_eq!(
         //     SignedZkSyncTx::from(client.tx_data(committed_tx_hash).await?.unwrap()).hash(),
@@ -646,169 +667,6 @@
         //
         // server.stop().await;
         // Ok(())
-=======
-        let (client, server) = TestServer::new().await?;
-
-        let committed_tx_hash = {
-            let mut storage = server.pool.access_storage().await?;
-
-            let transactions = storage
-                .chain()
-                .block_schema()
-                .get_block_transactions(BlockNumber(1))
-                .await?;
-
-            try_parse_tx_hash(&transactions[0].tx_hash).unwrap()
-        };
-
-        let fee = client
-            .get_txs_fee(
-                TxFeeTypes::Withdraw,
-                Address::random(),
-                TokenLike::Id(TokenId(0)),
-            )
-            .await?;
-        assert_ne!(fee.total_fee, BigUint::zero());
-
-        let fee = client
-            .get_batched_txs_fee(
-                vec![TxFeeTypes::Withdraw, TxFeeTypes::Transfer],
-                vec![Address::random(), Address::random()],
-                TokenLike::Id(TokenId(0)),
-            )
-            .await?;
-        assert_ne!(fee.total_fee, BigUint::zero());
-        // Tx receipt by ID.
-        let unknown_tx_hash = TxHash::default();
-        assert!(client
-            .tx_receipt_by_id(committed_tx_hash, 0)
-            .await?
-            .is_some());
-        assert!(client
-            .tx_receipt_by_id(committed_tx_hash, 1)
-            .await?
-            .is_none());
-        assert!(client.tx_receipt_by_id(unknown_tx_hash, 0).await?.is_none());
-
-        // Tx receipts.
-        let queries = vec![
-            (
-                (committed_tx_hash, Pagination::Before(BlockNumber(1)), 1),
-                vec![Receipt::Verified {
-                    block: BlockNumber(1),
-                }],
-            ),
-            (
-                (committed_tx_hash, Pagination::Last, 1),
-                vec![Receipt::Verified {
-                    block: BlockNumber(1),
-                }],
-            ),
-            (
-                (committed_tx_hash, Pagination::Before(BlockNumber(2)), 1),
-                vec![Receipt::Verified {
-                    block: BlockNumber(1),
-                }],
-            ),
-            (
-                (committed_tx_hash, Pagination::After(BlockNumber(0)), 1),
-                vec![],
-            ),
-            ((unknown_tx_hash, Pagination::Last, 1), vec![]),
-        ];
-
-        for (query, expected_response) in queries {
-            let actual_response = client
-                .tx_receipts(query.0, query.1, BlockNumber(query.2))
-                .await?;
-
-            assert_eq!(
-                actual_response,
-                expected_response,
-                "tx: {} from: {:?} limit: {:?}",
-                query.0.to_string(),
-                query.1,
-                query.2
-            );
-        }
-
-        // Tx status and data for committed transaction.
-        assert_eq!(
-            client.tx_status(committed_tx_hash).await?,
-            Some(Receipt::Verified {
-                block: BlockNumber(1)
-            })
-        );
-        assert_eq!(
-            SignedZkSyncTx::from(client.tx_data(committed_tx_hash).await?.unwrap()).hash(),
-            committed_tx_hash
-        );
-
-        // Tx status and data for pending transaction.
-        let tx_hash = {
-            let mut storage = server.pool.access_storage().await?;
-
-            let tx = TestServerConfig::gen_zk_txs(1_u64).txs[0].0.clone();
-            let tx_hash = tx.hash();
-            storage
-                .chain()
-                .mempool_schema()
-                .insert_tx(&SignedZkSyncTx {
-                    tx,
-                    eth_sign_data: None,
-                })
-                .await?;
-
-            tx_hash
-        };
-        assert_eq!(client.tx_status(tx_hash).await?, Some(Receipt::Pending));
-        assert_eq!(
-            SignedZkSyncTx::from(client.tx_data(tx_hash).await?.unwrap()).hash(),
-            tx_hash
-        );
-
-        // Tx status for unknown transaction.
-        let tx_hash = TestServerConfig::gen_zk_txs(1_u64).txs[1].0.hash();
-        assert_eq!(client.tx_status(tx_hash).await?, None);
-        assert!(client.tx_data(tx_hash).await?.is_none());
-
-        // Submit correct transaction.
-        let tx = TestServerConfig::gen_zk_txs(1_00).txs[0].0.clone();
-        let expected_tx_hash = tx.hash();
-        assert_eq!(client.submit_tx(tx, None, None).await?, expected_tx_hash);
-
-        // Submit transaction without fee.
-        let tx = TestServerConfig::gen_zk_txs(0).txs[0].0.clone();
-        assert!(client
-            .submit_tx(tx, None, None)
-            .await
-            .unwrap_err()
-            .to_string()
-            .contains("Transaction fee is too low"));
-
-        // Submit correct transactions batch.
-        let TestTransactions { acc, txs } = TestServerConfig::gen_zk_txs(1_00);
-        let (txs, tx_hashes): (Vec<_>, Vec<_>) = txs
-            .into_iter()
-            .map(|(tx, _op)| {
-                let tx_hash = tx.hash();
-                (tx, tx_hash)
-            })
-            .unzip();
-
-        let batch_message = crate::api_server::tx_sender::get_batch_sign_message(txs.iter());
-        let signature = PackedEthSignature::sign(&acc.eth_private_key, &batch_message).unwrap();
-
-        assert_eq!(
-            client
-                .submit_tx_batch(txs, Some(TxEthSignature::EthereumSignature(signature)))
-                .await?,
-            tx_hashes
-        );
-
-        server.stop().await;
-        Ok(())
->>>>>>> 9bdf9140
     }
 
     /// This test checks the following criteria:
@@ -822,22 +680,21 @@
         ignore = "Use `zk test rust-api` command to perform this test"
     )]
     async fn test_bad_fee_token() -> anyhow::Result<()> {
-<<<<<<< HEAD
         todo!()
         // let (client, server) = TestServer::new().await?;
         //
         // let from = ZkSyncAccount::rand();
-        // from.set_account_id(Some(0xdead));
+        // from.set_account_id(Some(AccountId(0xdead)));
         // let to = ZkSyncAccount::rand();
         //
         // // Submit transaction with a fee token that is not allowed.
         // let (tx, eth_sig) = from.sign_transfer(
-        //     1,
+        //     TokenId(1),
         //     "PHNX",
         //     100u64.into(),
         //     100u64.into(),
         //     &to.address,
-        //     0.into(),
+        //     Nonce(0).into(),
         //     false,
         // );
         // let transfer_bad_token = ZkSyncTx::Transfer(Box::new(tx));
@@ -865,23 +722,23 @@
         //
         // // Finally, prepare the batch in which fee is covered by the supported token.
         // let (tx, _) = from.sign_transfer(
-        //     1,
+        //     TokenId(1),
         //     "PHNX",
         //     100u64.into(),
         //     0u64.into(), // Note that fee is zero, which is OK.
         //     &to.address,
-        //     0.into(),
+        //     Nonce(0).into(),
         //     false,
         // );
         // let phnx_transfer = ZkSyncTx::Transfer(Box::new(tx));
         // let phnx_transfer_hash = phnx_transfer.hash();
         // let (tx, _) = from.sign_transfer(
-        //     0,
+        //     TokenId(0),
         //     "ETH",
         //     0u64.into(),
         //     200u64.into(), // Here we pay fees for both transfers in ETH.
         //     &to.address,
-        //     0.into(),
+        //     Nonce(0).into(),
         //     false,
         // );
         // let fee_tx = ZkSyncTx::Transfer(Box::new(tx));
@@ -901,85 +758,6 @@
         //
         // server.stop().await;
         // Ok(())
-=======
-        let (client, server) = TestServer::new().await?;
-
-        let from = ZkSyncAccount::rand();
-        from.set_account_id(Some(AccountId(0xdead)));
-        let to = ZkSyncAccount::rand();
-
-        // Submit transaction with a fee token that is not allowed.
-        let (tx, eth_sig) = from.sign_transfer(
-            TokenId(1),
-            "PHNX",
-            100u64.into(),
-            100u64.into(),
-            &to.address,
-            Nonce(0).into(),
-            false,
-        );
-        let transfer_bad_token = ZkSyncTx::Transfer(Box::new(tx));
-        assert!(client
-            .submit_tx(
-                transfer_bad_token.clone(),
-                Some(TxEthSignature::EthereumSignature(eth_sig)),
-                None
-            )
-            .await
-            .unwrap_err()
-            .to_string()
-            .contains("Chosen token is not suitable for paying fees"));
-
-        // Prepare batch and make the same mistake.
-        let bad_batch = vec![transfer_bad_token.clone(), transfer_bad_token];
-        let batch_message = crate::api_server::tx_sender::get_batch_sign_message(bad_batch.iter());
-        let eth_sig = PackedEthSignature::sign(&from.eth_private_key, &batch_message).unwrap();
-        assert!(client
-            .submit_tx_batch(bad_batch, Some(TxEthSignature::EthereumSignature(eth_sig)),)
-            .await
-            .unwrap_err()
-            .to_string()
-            .contains("Chosen token is not suitable for paying fees"));
-
-        // Finally, prepare the batch in which fee is covered by the supported token.
-        let (tx, _) = from.sign_transfer(
-            TokenId(1),
-            "PHNX",
-            100u64.into(),
-            0u64.into(), // Note that fee is zero, which is OK.
-            &to.address,
-            Nonce(0).into(),
-            false,
-        );
-        let phnx_transfer = ZkSyncTx::Transfer(Box::new(tx));
-        let phnx_transfer_hash = phnx_transfer.hash();
-        let (tx, _) = from.sign_transfer(
-            TokenId(0),
-            "ETH",
-            0u64.into(),
-            200u64.into(), // Here we pay fees for both transfers in ETH.
-            &to.address,
-            Nonce(0).into(),
-            false,
-        );
-        let fee_tx = ZkSyncTx::Transfer(Box::new(tx));
-        let fee_tx_hash = fee_tx.hash();
-
-        let good_batch = vec![phnx_transfer, fee_tx];
-        let good_batch_hashes = vec![phnx_transfer_hash, fee_tx_hash];
-        let batch_message = crate::api_server::tx_sender::get_batch_sign_message(good_batch.iter());
-        let eth_sig = PackedEthSignature::sign(&from.eth_private_key, &batch_message).unwrap();
-
-        assert_eq!(
-            client
-                .submit_tx_batch(good_batch, Some(TxEthSignature::EthereumSignature(eth_sig)))
-                .await?,
-            good_batch_hashes
-        );
-
-        server.stop().await;
-        Ok(())
->>>>>>> 9bdf9140
     }
 
     /// This test checks the following criteria:

use std::{collections::HashMap, sync::Arc};

use tokio::sync::RwLock;

use zksync_storage::ConnectionPool;
use zksync_types::{Token, TokenId, TokenLike};

#[derive(Debug, Clone)]
pub struct TokenDBCache {
<<<<<<< HEAD
    pub pool: ConnectionPool,
    // TODO: handle stale entries, edge case when we rename token after adding it (#1097)
=======
    pub db: ConnectionPool,
    // TODO: handle stale entries, edge case when we rename token after adding it (ZKS-97)
>>>>>>> 9a4f775f
    cache: Arc<RwLock<HashMap<TokenLike, Token>>>,
}

impl TokenDBCache {
    pub fn new(pool: ConnectionPool) -> Self {
        Self {
            pool,
            cache: Arc::new(RwLock::new(HashMap::new())),
        }
    }

    pub async fn get_token(
        &self,
        token_query: impl Into<TokenLike>,
    ) -> anyhow::Result<Option<Token>> {
        let token_query = token_query.into();
        // HACK: Special case for the Golem:
        //
        // Currently, their token on Rinkeby is called GNT, but it's being renamed to the GLM.
        // So, for some period of time, we should consider GLM token name as an alias to the GNT token.
        //
        // TODO: Remove this case after Golem update [ZKS-173]
        match token_query {
            TokenLike::Symbol(symbol) if symbol == "GLM" => {
                // Try to lookup Golem token as "GLM".
                if let Some(token) = self.get_token_impl(TokenLike::Symbol(symbol)).await? {
                    // If such token exists, use it.
                    Ok(Some(token))
                } else {
                    // Otherwise to lookup Golem token as "GNT".
                    self.get_token_impl(TokenLike::Symbol("GNT".to_string()))
                        .await
                }
            }
            other => self.get_token_impl(other).await,
        }
    }

    async fn get_token_impl(&self, token_query: TokenLike) -> anyhow::Result<Option<Token>> {
        // Just return token from cache.
        if let Some(token) = self.cache.read().await.get(&token_query) {
            return Ok(Some(token.clone()));
        }
        // Tries to fetch token from the underlying database.
        let token = {
            let mut storage = self.pool.access_storage().await?;
            storage
                .tokens_schema()
                .get_token(token_query.clone())
                .await?
        };
        // Stores received token into the local cache.
        if let Some(token) = &token {
            self.cache.write().await.insert(token_query, token.clone());
        }

        Ok(token)
    }

    pub async fn token_symbol(&self, token_id: TokenId) -> anyhow::Result<Option<String>> {
        let token = self.get_token(token_id).await?;
        Ok(token.map(|token| token.symbol))
    }
}<|MERGE_RESOLUTION|>--- conflicted
+++ resolved
@@ -7,13 +7,8 @@
 
 #[derive(Debug, Clone)]
 pub struct TokenDBCache {
-<<<<<<< HEAD
     pub pool: ConnectionPool,
     // TODO: handle stale entries, edge case when we rename token after adding it (#1097)
-=======
-    pub db: ConnectionPool,
-    // TODO: handle stale entries, edge case when we rename token after adding it (ZKS-97)
->>>>>>> 9a4f775f
     cache: Arc<RwLock<HashMap<TokenLike, Token>>>,
 }
 

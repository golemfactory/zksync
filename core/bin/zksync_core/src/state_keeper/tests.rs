--- conflicted
+++ resolved
@@ -357,22 +357,7 @@
     /// small number of chunks left in the block
     #[test]
     fn not_enough_chunks() {
-<<<<<<< HEAD
-        let mut tester = StateKeeperTester::new(1, 1, 1, 1);
-        let withdraw =
-            create_account_and_withdrawal(&mut tester, 0, 1, 200u32, 145u32, Default::default());
-        let result = tester.state_keeper.apply_tx(&withdraw);
-        assert!(result.is_err());
-    }
-
-    /// Checks if processing withdrawal fails because of
-    /// small number of withdrawals_per_block
-    #[test]
-    fn withdrawals_limit_reached() {
-        let mut tester = StateKeeperTester::new(6, 1, 1, 0);
-=======
         let mut tester = StateKeeperTester::new(1, 1, 1);
->>>>>>> 25015b26
         let withdraw =
             create_account_and_withdrawal(&mut tester, 0, 1, 200u32, 145u32, Default::default());
         let result = tester.state_keeper.apply_tx(&withdraw);
@@ -654,43 +639,7 @@
     /// so 1 block should get sealed in the process
     #[tokio::test]
     async fn few_chunks() {
-<<<<<<< HEAD
-        let mut tester = StateKeeperTester::new(12, 3, 3, 2);
-        let good_withdraw =
-            create_account_and_withdrawal(&mut tester, 0, 1, 200u32, 145u32, Default::default());
-        let bad_withdraw =
-            create_account_and_withdrawal(&mut tester, 2, 2, 100u32, 145u32, Default::default());
-        let deposit = create_deposit(0, 12u32);
-        let proposed_block = ProposedBlock {
-            txs: vec![
-                SignedTxVariant::Tx(good_withdraw),
-                SignedTxVariant::Tx(bad_withdraw),
-            ],
-            priority_ops: vec![deposit],
-        };
-        tester
-            .state_keeper
-            .execute_proposed_block(proposed_block)
-            .await;
-        assert!(matches!(
-            tester.response_rx.next().await,
-            Some(CommitRequest::Block(_))
-        ));
-        assert!(matches!(
-            tester.response_rx.next().await,
-            Some(CommitRequest::PendingBlock(_))
-        ));
-    }
-
-    /// Checks if executing a proposed_block is done correctly
-    /// There are more withdrawals than one can fit in 1 block,
-    /// so 1 block should get sealed in the process
-    #[tokio::test]
-    async fn few_withdrawals() {
-        let mut tester = StateKeeperTester::new(20, 3, 3, 1);
-=======
         let mut tester = StateKeeperTester::new(12, 3, 3);
->>>>>>> 25015b26
         let good_withdraw =
             create_account_and_withdrawal(&mut tester, 0, 1, 200u32, 145u32, Default::default());
         let bad_withdraw =
@@ -750,8 +699,7 @@
         const MAX_ITERATIONS: usize = 100;
         const FAST_ITERATIONS: usize = 0; // Seal block right after fast withdrawal.
 
-<<<<<<< HEAD
-        let mut tester = StateKeeperTester::new(6, MAX_ITERATIONS, FAST_ITERATIONS, 2);
+        let mut tester = StateKeeperTester::new(6, MAX_ITERATIONS, FAST_ITERATIONS);
         let withdraw = create_account_and_fast_withdrawal(
             &mut tester,
             0,
@@ -760,11 +708,6 @@
             145u32,
             Default::default(),
         );
-=======
-        let mut tester = StateKeeperTester::new(6, MAX_ITERATIONS, FAST_ITERATIONS);
-        let withdraw =
-            create_account_and_fast_withdrawal(&mut tester, 0, 1, 200u32, 145u32, 0, u32::MAX);
->>>>>>> 25015b26
 
         let proposed_block = ProposedBlock {
             priority_ops: Vec::new(),

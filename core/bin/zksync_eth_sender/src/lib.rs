//! `eth_sender` module is capable of synchronizing the operations
//! occurring in `ZKSync` with the Ethereum blockchain by creating
//! transactions from the operations, sending them and ensuring that
//! every transaction is executed successfully and confirmed.

// Built-in deps
use std::collections::VecDeque;
use std::time::{Duration, Instant};
// External uses
use anyhow::format_err;
use tokio::{task::JoinHandle, time};
use web3::{
    contract::Options,
    types::{TransactionReceipt, H256, U256},
};

// Workspace uses
use zksync_config::{ETHSenderConfig, ZkSyncConfig};
use zksync_eth_client::{EthereumGateway, SignedCallResult};
use zksync_storage::ConnectionPool;
use zksync_types::ethereum::ETHOperation;
// Local uses
use self::{
    database::{Database, DatabaseInterface},
    gas_adjuster::GasAdjuster,
    transactions::*,
    tx_queue::{TxData, TxQueue, TxQueueBuilder},
};
use zksync_types::{
    aggregated_operations::{AggregatedActionType, AggregatedOperation},
    gas_counter::GasCounter,
};

mod database;
mod gas_adjuster;
mod transactions;
mod tx_queue;

#[cfg(test)]
mod tests;

/// Wait this amount of time if we hit rate limit on infura https://infura.io/docs/ethereum/json-rpc/ratelimits
const RATE_LIMIT_BACKOFF_PERIOD: Duration = Duration::from_secs(30);
/// Rate limit error will contain this response code
const RATE_LIMIT_HTTP_CODE: &str = "429";

/// `TxCheckMode` enum determines the policy on the obtaining the tx status.
/// The latest sent transaction can be pending (we're still waiting for it),
/// but if there is more than one tx for some Ethereum operation, it means that we
/// already know that these transactions were considered stuck. Thus, lack of
/// response (either successful or unsuccessful) for any of the old txs means
/// that this transaction is still stuck.
#[derive(Debug, Clone, PartialEq)]
enum TxCheckMode {
    /// Mode for the latest sent tx (pending state is allowed).
    Latest,
    /// Mode for the latest sent tx (pending state is not allowed).
    Old,
}

/// `ETHSender` is a structure capable of anchoring
/// the ZKSync operations to the Ethereum blockchain.
///
/// # Description
///
/// The essential part of this structure is an event loop (which is supposed to be run
/// in a separate thread), which obtains the operations to commit through the channel,
/// and then commits them to the Ethereum, ensuring that all the transactions are
/// successfully included in blocks and executed.
///
/// Also `ETHSender` preserves the order of operations: it guarantees that operations
/// are committed in FIFO order, meaning that until the older operation of certain type (e.g.
/// `commit`) will always be committed before the newer one.
///
/// However, multiple transaction can be "in flight" at the same time, see "Concurrent transaction
/// sending" section for details.
///
/// # Transaction sending policy
///
/// The goal is to handle stuck transactions.
///
/// When we try to commit operation to ETH, we select nonce, gas price, sign
/// transaction and watch for its confirmations.
///
/// If transaction is not confirmed for a while, we increase the gas price and do the same, but we
/// keep the list of all sent transaction hashes for one particular operations, since we can't be
/// sure which one will be committed; thus we have to track all of them.
///
/// Note: make sure to save signed tx to db before sending it to ETH, this way we can be sure
/// that state is always recoverable.
///
/// # Concurrent transaction sending
///
/// `ETHSender` supports sending multiple transaction to the Ethereum at the same time.
/// This can be configured by the constructor `max_txs_in_flight` parameter. The order of
/// transaction is still guaranteed to be preserved, since every sent tx has the assigned nonce
/// which makes it impossible to get sent transactions committed out of order.
///
/// Internally order of the transaction is determined by the underlying `TxQueue`, which provides
/// transactions to send for `ETHSender` according to the following priority:
///
/// 1. Verify operations (only if the corresponding commit operation was sent)
/// 2. Withdraw operations (only if both commit/verify for the same block operations were sent).
/// 3. Commit operations.
///
/// # Failure policy
///
/// By default, `ETHSender` expects no transactions to fail, and thus upon a failure it will
/// report the incident to the log and then panic to prevent continue working in a probably
/// erroneous conditions. Failure handling policy is determined by a corresponding callback,
/// which can be changed if needed.
struct ETHSender<DB: DatabaseInterface> {
    /// Ongoing operations queue.
    ongoing_ops: VecDeque<ETHOperation>,
    /// Connection to the database.
    db: DB,
    /// Ethereum intermediator.
    ethereum: EthereumGateway,
    /// Queue for ordered transaction processing.
    tx_queue: TxQueue,
    /// Utility for managing the gas price for transactions.
    gas_adjuster: GasAdjuster<DB>,
    /// Settings for the `ETHSender`.
    options: ETHSenderConfig,
}

impl<DB: DatabaseInterface> ETHSender<DB> {
    pub async fn new(options: ETHSenderConfig, db: DB, ethereum: EthereumGateway) -> Self {
        let mut connection = db
            .acquire_connection()
            .await
            .expect("Unable to connect to DB");
        let mut transaction = connection
            .start_transaction()
            .await
            .expect("Unable create database transaction");

        let ongoing_ops = db
            .load_unconfirmed_operations(&mut transaction)
            .await
            .expect("Can't restore state");

        let operations_id = ongoing_ops
            .iter()
            .filter_map(|eth_op| eth_op.op.as_ref())
            .map(|aggregated_op| aggregated_op.0)
            .collect::<Vec<_>>();
        db.remove_unprocessed_operations(&mut transaction, operations_id)
            .await
            .expect("Failed remove unprocessed operations");

        let stats = db
            .load_stats(&mut transaction)
            .await
            .expect("Failed loading ETH operations stats");

        let tx_queue = TxQueueBuilder::new(options.sender.max_txs_in_flight as usize)
            .with_sent_pending_txs(ongoing_ops.len())
            .with_commit_operations_count(stats.last_committed_block)
            .with_verify_operations_count(stats.last_verified_block)
            .with_execute_operations_count(stats.last_executed_block)
            .build();

        let gas_adjuster = GasAdjuster::new(&db).await;

        transaction
            .commit()
            .await
            .expect("Failed commit database transaction");
        drop(connection);

        Self {
            ethereum,
            ongoing_ops,
            db,
            tx_queue,
            gas_adjuster,
            options,
<<<<<<< HEAD
=======
        };

        // Add all the unprocessed operations to the queue.
        for operation in unprocessed_ops {
            vlog::info!(
                "Adding unprocessed ZKSync operation <id {}; action: {}; block: {}> to queue",
                operation.id.expect("ID must be set"),
                operation.action.to_string(),
                *operation.block.block_number
            );
            sender.add_operation_to_queue(operation);
>>>>>>> 9bdf9140
        }
    }

    /// Main routine of `ETHSender`.
    pub async fn run(mut self) {
        loop {
            let load_new_operation_future = time::timeout(
                self.options.sender.tx_poll_period(),
                self.load_new_operations(),
            );
            // If the time has expired then we do nothing, but if we received an error
            // when loading an new operation, then panic.
            if let Ok(load_new_operation) = load_new_operation_future.await {
                load_new_operation.unwrap_or_else(|e| panic!("Failed load new operations: {}", e));
            }

            if self.options.sender.is_enabled {
                // ...and proceed them.
                self.proceed_next_operations().await;
                // Update the gas adjuster to maintain the up-to-date max gas price limit.
                self.gas_adjuster
                    .keep_updated(&self.ethereum, &self.db)
                    .await;
            }
        }
    }

    /// Gets the incoming operations from the database and adds them to the
    /// transactions queue.
    async fn load_new_operations(&mut self) -> anyhow::Result<()> {
        let start = Instant::now();
<<<<<<< HEAD
        let mut connection = self.db.acquire_connection().await?;
        let mut transaction = connection.start_transaction().await?;

        let new_operations = self.db.load_new_operations(&mut transaction).await?;

        // let's mark the operations as successful processed.
        // So that next time you do not add them to the queue again.
        let operations_id = new_operations.iter().map(|(id, _)| *id).collect::<Vec<_>>();
        self.db
            .remove_unprocessed_operations(&mut transaction, operations_id)
            .await?;

        transaction.commit().await?;
=======
        let mut connection = match self.db.acquire_connection().await {
            Ok(connection) => connection,
            Err(err) => {
                vlog::warn!("Unable to connect to the database: {}", err);
                return;
            }
        };

        let new_operations = self
            .db
            .load_new_operations(&mut connection)
            .await
            .unwrap_or_else(|err| {
                vlog::warn!("Unable to load new operations from the database: {}", err);
                Vec::new()
            });
>>>>>>> 9bdf9140
        drop(connection);

        for operation in new_operations {
            self.add_operation_to_queue(operation.clone())?;
        }

        metrics::histogram!("eth_sender.load_new_operations", start.elapsed());
        Ok(())
    }

    /// This method does two main things:
    ///
    /// 1. Pops all the available transactions from the `TxQueue` and sends them.
    /// 2. Sifts all the ongoing operations, filtering the completed ones and
    ///   managing the rest (e.g. by sending a supplement txs for stuck operations).
    async fn proceed_next_operations(&mut self) {
        let start = Instant::now();
        // Queue for storing all the operations that were not finished at this iteration.
        let mut new_ongoing_ops = VecDeque::new();

        while let Some(tx) = self.tx_queue.pop_front() {
            if let Err(e) = self.initialize_operation(tx.clone()).await {
                Self::process_error(e).await;
                // Return the unperformed operation to the queue, since failing the
                // operation initialization means that it was not stored in the database.
                if let Err(err_message) = self.tx_queue.return_popped(tx) {
                    panic!(
                        "Failed return previous sent operation to the queue: {}",
                        err_message
                    );
                }
            }
        }

        // Commit the next operations (if any).
        while let Some(mut current_op) = self.ongoing_ops.pop_front() {
            // We perform a commitment step here. In case of error, we suppose that this is some
            // network issue which won't appear the next time, so we report the situation to the
            // log and consider the operation pending (meaning that we won't process it on this
            // step, but will try to do so on the next one).
            let commitment = match self.perform_commitment_step(&mut current_op).await {
                Ok(commitment) => commitment,
                Err(e) => {
                    Self::process_error(e).await;
                    OperationCommitment::Pending
                }
            };

            match commitment {
                OperationCommitment::Committed => {
                    // Free a slot for the next tx in the queue.
                    self.tx_queue.report_commitment();
                }
                OperationCommitment::Pending => {
                    // Poll this operation on the next iteration.
                    new_ongoing_ops.push_back(current_op);
                }
            }
        }

        assert!(
            self.ongoing_ops.is_empty(),
            "Ongoing ops queue should be empty after draining"
        );

        // Store the ongoing operations for the next round.
        self.ongoing_ops = new_ongoing_ops;
        metrics::histogram!("eth_sender.proceed_next_operations", start.elapsed());
    }

    async fn process_error(err: anyhow::Error) {
        vlog::warn!("Error while trying to complete uncommitted op: {}", err);
        if err.to_string().contains(RATE_LIMIT_HTTP_CODE) {
            vlog::warn!(
                "Received rate limit response, waiting for {}s",
                RATE_LIMIT_BACKOFF_PERIOD.as_secs()
            );
            // This metric is needed to track how much time is spent in backoff mode
            // and trigger grafana alerts
            metrics::histogram!("eth_sender.backoff_mode", RATE_LIMIT_BACKOFF_PERIOD);
            time::delay_for(RATE_LIMIT_BACKOFF_PERIOD).await;
        }
    }

    /// Stores the new operation in the database and sends the corresponding transaction.
    async fn initialize_operation(&mut self, tx: TxData) -> anyhow::Result<()> {
        let current_block = self.ethereum.block_number().await?;
        let deadline_block = self.get_deadline_block(current_block.as_u64());
        let gas_price = self
            .gas_adjuster
            .get_gas_price(&self.ethereum, None)
            .await?;

        let mut connection = self.db.acquire_connection().await?;
        let mut transaction = connection.start_transaction().await?;

        // let (new_op, signed_tx) = self.db.transaction(|| {
        let (new_op, signed_tx) = {
            // First, we should store the operation in the database and obtain the assigned
            // operation ID and nonce. Without them we won't be able to sign the transaction.
            let assigned_data = self
                .db
                .save_new_eth_tx(
                    &mut transaction,
                    tx.op_type,
                    Some(tx.operation.clone()),
                    deadline_block as i64,
                    gas_price,
                    tx.raw.clone(),
                )
                .await?;

            let mut new_op = ETHOperation {
                id: assigned_data.id,
                op_type: tx.op_type,
                op: Some(tx.operation),
                nonce: assigned_data.nonce,
                last_deadline_block: deadline_block,
                last_used_gas_price: gas_price,
                used_tx_hashes: vec![], // No hash yet, will be added below.
                encoded_tx_data: tx.raw,
                confirmed: false,
                final_hash: None,
            };

            // Sign the transaction.
            let signed_tx = Self::sign_new_tx(&self.ethereum, &new_op).await?;

            // With signed tx, update the hash in the operation entry and in the db.
            new_op.used_tx_hashes.push(signed_tx.hash);
            self.db
                .add_hash_entry(&mut transaction, new_op.id, &signed_tx.hash)
                .await?;

            (new_op, signed_tx)
        };

        // We should store the operation as `ongoing` **before** sending it as well,
        // so if sending will fail, we won't forget about it.
        self.ongoing_ops.push_back(new_op.clone());

        // After storing all the tx data in the database, we can finally send the tx.
        vlog::info!(
            "Sending new tx: [ETH Operation <id: {}, type: {:?}>. ETH tx: {}. ZKSync operation: {}]",
            new_op.id, new_op.op_type, self.eth_tx_description(&signed_tx), self.zksync_operation_description(&new_op),
        );
        if let Err(e) = self.ethereum.send_raw_tx(signed_tx.raw_tx).await {
            // Sending tx error is not critical: this will result in transaction being considered stuck,
            // and resent. We can't do anything about this failure either, since it's most probably is not
            // related to the node logic, so we just log this error and pretend to have this operation
            // processed.
            vlog::warn!("Error while sending the operation: {}", e);
        };

        transaction.commit().await?;

        Ok(())
    }

    /// Helper method to obtain the string representation of the Ethereum transaction.
    /// Intended to be used for log entries.
    fn eth_tx_description(&self, tx: &SignedCallResult) -> String {
        // Gas price in gwei (wei / 10^9).
        let gas_price = tx.gas_price / (1_000_000_000);
        format!(
            "<hash: {:#x}; gas price: {} gwei; nonce: {}>",
            tx.hash, gas_price, tx.nonce
        )
    }

    /// Helper method to obtain the string representation of the zkSync operation.
    /// Intended to be used for log entries.
    fn zksync_operation_description(&self, operation: &ETHOperation) -> String {
        if let Some((id, op)) = &operation.op {
            let (first_block, last_block) = op.get_block_range();
            format!(
<<<<<<< HEAD
                "<id {}; action: {}; blocks: {}-{}>",
                id,
                op.get_action_type().to_string(),
                first_block,
                last_block
=======
                "<id {}; action: {}; block: {}>",
                op.id.expect("ID must be set"),
                op.action.to_string(),
                *op.block.block_number
>>>>>>> 9bdf9140
            )
        } else {
            "<not applicable>".into()
        }
    }

    /// Handles the ongoing operation by checking its state and doing the following:
    /// - If the transaction is either pending or completed, stops the execution (as
    ///   there is nothing to do with the operation yet).
    /// - If the transaction is stuck, sends a supplement transaction for it.
    /// - If the transaction is failed, handles the failure according to the failure
    ///   processing policy.
    async fn perform_commitment_step(
        &mut self,
        op: &mut ETHOperation,
    ) -> anyhow::Result<OperationCommitment> {
        let start = Instant::now();
        assert!(
            !op.used_tx_hashes.is_empty(),
            "OperationETHState should have at least one transaction"
        );

        let current_block = self.ethereum.block_number().await?;

        // Check statuses of existing transactions.
        // Go through every transaction in a loop. We will exit this method early
        // if there will be discovered a pending or successfully committed transaction.
        for (idx, tx_hash) in op.used_tx_hashes.iter().enumerate() {
            let mode = if idx == op.used_tx_hashes.len() - 1 {
                TxCheckMode::Latest
            } else {
                TxCheckMode::Old
            };

            match self
                .check_transaction_state(mode, op, *tx_hash, current_block.as_u64())
                .await?
            {
                TxCheckOutcome::Pending => {
                    // Transaction is pending, nothing to do yet.
                    return Ok(OperationCommitment::Pending);
                }
                TxCheckOutcome::Committed => {
                    let mut connection = self.db.acquire_connection().await?;
                    let mut transaction = connection.start_transaction().await?;

                    // While transactions are sent in order, has to be processed in order due to nonce,
                    // and checked for commitment also in the same order, we still must check that previous
                    // operation was confirmed.
                    //
                    // Consider the following scenario:
                    // 1. Two Verify operations are sent to the Ethereum and included into one block.
                    // 2. We start checking sent operations in a loop.
                    // 3. First operation is considered pending, due to not having enough confirmations.
                    // 4. After check, a new Ethereum block is created.
                    // 5. Later in the loop we check the second Verify operation, and it's considered committed.
                    // 6. State is updated according to operation Verify#2.
                    // 7. On the next round, Verify#1 is also considered confirmed.
                    // 8. State is updated according to operation Verify#1, and likely some data is overwritten.
                    //
                    // For commit operations consequences aren't that drastic, but still it's not correct to confirm
                    // operations out of order.
                    if !self
                        .db
                        .is_previous_operation_confirmed(&mut transaction, &op)
                        .await?
                    {
                        vlog::info!("ETH Operation <id: {}> is confirmed ahead of time, considering it pending for now", op.id);
                        return Ok(OperationCommitment::Pending);
                    }

                    vlog::info!(
                        "Confirmed: [ETH Operation <id: {}, type: {:?}>. Tx hash: <{:#x}>. ZKSync operation: {}]",
                        op.id, op.op_type, tx_hash, self.zksync_operation_description(op),
                    );
                    self.db
                        .confirm_operation(&mut transaction, tx_hash, op)
                        .await?;
                    transaction.commit().await?;
                    return Ok(OperationCommitment::Committed);
                }
                TxCheckOutcome::Stuck => {
                    // We do nothing for a stuck transaction. If this will be
                    // the last entry of the list, a new tx will be sent.
                }
                TxCheckOutcome::Failed(receipt) => {
                    vlog::warn!(
                        "ETH transaction failed: tx: {:#x}, op_type: {:?}, op: {:?}; tx_receipt: {:#?} ",
                        tx_hash,
                        op.op_type,
                        op.op,
                        receipt,
                    );
                    // Process the failure according to the chosen policy.
                    self.failure_handler(&receipt).await;
                }
            }
        }

        // Reaching this point will mean that the latest transaction got stuck.
        // We should create another tx based on it, and send it.
        let deadline_block = self.get_deadline_block(current_block.as_u64());
        // Raw tx contents are the same for every transaction, so we just
        // create a new one from the old one with updated parameters.
        let new_tx = self.create_supplement_tx(deadline_block, op).await?;
        // New transaction should be persisted in the DB *before* sending it.

        let mut connection = self.db.acquire_connection().await?;
        let mut transaction = connection.start_transaction().await?;
        self.db
            .update_eth_tx(
                &mut transaction,
                op.id,
                deadline_block as i64,
                new_tx.gas_price,
            )
            .await?;
        self.db
            .add_hash_entry(&mut transaction, op.id, &new_tx.hash)
            .await?;

        vlog::info!(
            "Stuck tx processing: sending tx for op, eth_op_id: {}; ETH tx: {}",
            op.id,
            self.eth_tx_description(&new_tx),
        );
        let hash = self.ethereum.send_raw_tx(new_tx.raw_tx.clone()).await?;
        anyhow::ensure!(
            hash == new_tx.hash,
            "Hash from signer and Ethereum node mismatch"
        );

        transaction.commit().await?;

        metrics::histogram!("eth_sender.perform_commitment_step", start.elapsed());
        Ok(OperationCommitment::Pending)
    }

    /// Handles a transaction execution failure by reporting the issue to the log
    /// and terminating the node.
    async fn failure_handler(&self, receipt: &TransactionReceipt) -> ! {
        vlog::error!(
            "Ethereum transaction unexpectedly failed. Receipt: {:#?}",
            receipt
        );
        if let Ok(Some(reason)) = self.ethereum.failure_reason(receipt.transaction_hash).await {
            vlog::error!("Failure reason for Ethereum tx: {:#?}", reason);
        } else {
            vlog::error!("Unable to receive failure reason for Ethereum tx");
        }
        panic!("Cannot operate after unexpected TX failure");
    }

    /// Helper method encapsulating the logic of determining the next deadline block.
    fn get_deadline_block(&self, current_block: u64) -> u64 {
        current_block + self.options.sender.expected_wait_time_block
    }

    /// Looks up for a transaction state on the Ethereum chain
    /// and reduces it to the simpler `TxCheckOutcome` report.
    async fn check_transaction_state(
        &self,
        mode: TxCheckMode,
        op: &ETHOperation,
        tx_hash: H256,
        current_block: u64,
    ) -> anyhow::Result<TxCheckOutcome> {
        let status = self.ethereum.get_tx_status(tx_hash).await?;

        let outcome = match status {
            // Successful execution.
            Some(status) if status.success => {
                // Check if transaction has enough confirmations.
                if status.confirmations >= self.options.sender.wait_confirmations {
                    TxCheckOutcome::Committed
                } else {
                    TxCheckOutcome::Pending
                }
            }
            // Non-successful execution, report the failure with details.
            Some(status) => {
                // Check if transaction has enough confirmations.
                if status.confirmations >= self.options.sender.wait_confirmations {
                    assert!(
                        status.receipt.is_some(),
                        "Receipt should exist for a failed transaction"
                    );

                    TxCheckOutcome::Failed(Box::new(status.receipt.unwrap()))
                } else {
                    TxCheckOutcome::Pending
                }
            }
            // Stuck transaction.
            None if op.is_stuck(current_block) => TxCheckOutcome::Stuck,
            // No status yet. If this is a latest transaction, it's pending.
            // For an old tx it means that it's still stuck.
            None => match mode {
                TxCheckMode::Latest => TxCheckOutcome::Pending,
                TxCheckMode::Old => TxCheckOutcome::Stuck,
            },
        };

        Ok(outcome)
    }

    /// Creates a new Ethereum operation.
    async fn sign_new_tx(
        ethereum: &EthereumGateway,
        op: &ETHOperation,
    ) -> anyhow::Result<SignedCallResult> {
        let tx_options = {
            // We set the gas limit for commit / verify operations as pre-calculated estimation.
            // This estimation is a higher bound based on a pre-calculated cost of every operation in the block.
            let gas_limit = Self::gas_limit_for_op(op);

            assert!(
                gas_limit > 0.into(),
                "Proposed gas limit for operation is 0; operation: {:?}",
                op
            );

            vlog::info!(
                "Gas limit for <ETH Operation id: {}> is {}",
                op.id,
                gas_limit
            );

            Options {
                nonce: Some(op.nonce),
                gas_price: Some(op.last_used_gas_price),
                gas: Some(gas_limit),
                ..Default::default()
            }
        };

        let signed_tx = ethereum
            .sign_prepared_tx(op.encoded_tx_data.clone(), tx_options)
            .await?;

        Ok(signed_tx)
    }

    /// Calculates the gas limit for transaction to be send, depending on the type of operation.
    fn gas_limit_for_op(op: &ETHOperation) -> U256 {
        let (_, op) = op
            .op
            .as_ref()
            .expect("Operation not found - can't compute gas limit");
        match op {
            AggregatedOperation::CommitBlocks(commit) => {
                GasCounter::commit_gas_limit_aggregated(&commit.blocks)
            }
            AggregatedOperation::ExecuteBlocks(execute) => {
                GasCounter::execute_gas_limit_aggregated(&execute.blocks)
            }
            AggregatedOperation::PublishProofBlocksOnchain(_) => {
                U256::from(GasCounter::BASE_PROOF_BLOCKS_TX_COST)
            }
            AggregatedOperation::CreateProofBlocks(_) => {
                panic!("Can't compute gas limit for CreateProofBlocks")
            }
        }
    }

    /// Creates a new transaction for the existing Ethereum operation.
    /// This method is used to create supplement transactions instead of the stuck one.
    async fn create_supplement_tx(
        &mut self,
        deadline_block: u64,
        stuck_tx: &mut ETHOperation,
    ) -> anyhow::Result<SignedCallResult> {
        let tx_options = self.tx_options_from_stuck_tx(stuck_tx).await?;

        let raw_tx = stuck_tx.encoded_tx_data.clone();
        let signed_tx = self.ethereum.sign_prepared_tx(raw_tx, tx_options).await?;

        stuck_tx.last_deadline_block = deadline_block;
        stuck_tx.last_used_gas_price = signed_tx.gas_price;
        stuck_tx.used_tx_hashes.push(signed_tx.hash);

        Ok(signed_tx)
    }

    /// Creates a new tx options from a stuck transaction, with updated gas amount
    /// and nonce.
    async fn tx_options_from_stuck_tx(
        &mut self,
        stuck_tx: &ETHOperation,
    ) -> anyhow::Result<Options> {
        let old_tx_gas_price = stuck_tx.last_used_gas_price;

        let new_gas_price = self
            .gas_adjuster
            .get_gas_price(&self.ethereum, Some(old_tx_gas_price))
            .await?;
        let nonce = stuck_tx.nonce;
        let gas_limit = Self::gas_limit_for_op(stuck_tx);

        assert!(
            gas_limit > 0.into(),
            "Proposed gas limit for (stuck) operation is 0; operation: {:?}",
            stuck_tx
        );

        vlog::info!(
            "Replacing tx: hash: {:#x}, old_gas: {}, new_gas: {}, used nonce: {}, gas limit: {}",
            stuck_tx.used_tx_hashes.last().unwrap(),
            old_tx_gas_price,
            new_gas_price,
            nonce,
            gas_limit,
        );

        Ok(Options::with(move |opt| {
            opt.gas_price = Some(new_gas_price);
            opt.nonce = Some(nonce);
            opt.gas = Some(gas_limit);
        }))
    }

    /// Encodes the operation data to the Ethereum tx payload (not signs it!).
<<<<<<< HEAD
    fn operation_to_raw_tx(&self, op: &AggregatedOperation) -> Vec<u8> {
        match op {
            AggregatedOperation::CommitBlocks(operation) => {
                let args = operation.get_eth_tx_args();
                self.ethereum
                    .encode_tx_data("commitBlocks", args.as_slice())
            }
            AggregatedOperation::CreateProofBlocks(..) => {
                panic!("Eth sender should ignore CreateProofBlocks");
            } // not for eth sender
            AggregatedOperation::PublishProofBlocksOnchain(operation) => {
                let args = operation.get_eth_tx_args();
                self.ethereum.encode_tx_data("proveBlocks", args.as_slice())
            }
            AggregatedOperation::ExecuteBlocks(operation) => {
                let args = operation.get_eth_tx_args();
                self.ethereum
                    .encode_tx_data("executeBlocks", args.as_slice())
=======
    fn operation_to_raw_tx(&self, op: &Operation) -> Vec<u8> {
        match &op.action {
            Action::Commit => {
                let root = op.block.get_eth_encoded_root();

                let public_data = op.block.get_eth_public_data();
                vlog::debug!(
                    "public_data for block_number {}: {}",
                    *op.block.block_number,
                    hex::encode(&public_data)
                );

                let witness_data = op.block.get_eth_witness_data();
                vlog::debug!(
                    "witness_data for block {}: {}, {:?}",
                    *op.block.block_number,
                    hex::encode(&witness_data.0),
                    &witness_data.1
                );

                self.ethereum.encode_tx_data(
                    "commitBlock",
                    (
                        u64::from(*op.block.block_number),
                        u64::from(*op.block.fee_account),
                        vec![root],
                        public_data,
                        witness_data.0,
                        witness_data.1,
                    ),
                )
            }
            Action::Verify { proof } => {
                let block_number = op.block.block_number;
                let withdrawals_data = op.block.get_withdrawals_data();
                self.ethereum.encode_tx_data(
                    "verifyBlock",
                    (
                        u64::from(*block_number),
                        proof.proof.clone(),
                        withdrawals_data,
                    ),
                )
>>>>>>> 9bdf9140
            }
        }
    }

    /// Encodes the zkSync operation to the tx payload and adds it to the queue.
    fn add_operation_to_queue(&mut self, op: (i64, AggregatedOperation)) -> anyhow::Result<()> {
        let raw_tx = self.operation_to_raw_tx(&op.1);
        let tx_data = TxData::from_operation(op, raw_tx);

        match tx_data.op_type {
            AggregatedActionType::CommitBlocks => self.tx_queue.add_commit_operation(tx_data)?,
            AggregatedActionType::PublishProofBlocksOnchain => {
                self.tx_queue.add_verify_operation(tx_data)?
            }
<<<<<<< HEAD
            AggregatedActionType::ExecuteBlocks => self.tx_queue.add_execute_operation(tx_data)?,
            AggregatedActionType::CreateProofBlocks => {
                return Err(format_err!(
                    "Can't add CreateProofBlocks operation to transaction queue"
                ));
            }
        }

        Ok(())
=======
            Action::Verify { .. } => {
                if self.tx_queue.verify_operation_exists(block_number) {
                    // Already added, do nothing.
                    return;
                }

                self.tx_queue.add_verify_operation(
                    *block_number as usize,
                    TxData::from_operation(OperationType::Verify, op.clone(), raw_tx),
                );
            }
        }

        vlog::info!(
            "Added ZKSync operation <id {}; action: {}; block: {}> to queue",
            op.id.expect("ID must be set"),
            op.action.to_string(),
            *op.block.block_number
        );
    }

    /// The same as `add_operation_to_queue`, but for the withdraw operation.
    fn add_complete_withdrawals_to_queue(&mut self, count: usize, operation: Operation) {
        assert!(
            count > 0,
            "Cannot store a non-positive number of withdrawals"
        );
        // function completeWithdrawals(uint32 _n) external {
        let raw_tx = self.ethereum.encode_tx_data(
            "completeWithdrawals",
            config::MAX_WITHDRAWALS_TO_COMPLETE_IN_A_CALL,
        );

        vlog::info!("Adding withdraw operation to queue");

        self.tx_queue.add_withdraw_operation(
            count,
            TxData::from_operation(OperationType::Withdraw, operation, raw_tx),
        );
>>>>>>> 9bdf9140
    }
}

#[must_use]
pub fn run_eth_sender(pool: ConnectionPool, config: ZkSyncConfig) -> JoinHandle<()> {
    let client = EthereumGateway::from_config(&config);
    let db = Database::new(pool);

    tokio::spawn(async move {
        let eth_sender = ETHSender::new(config.eth_sender.clone(), db, client).await;

        eth_sender.run().await
    })
}<|MERGE_RESOLUTION|>--- conflicted
+++ resolved
@@ -13,7 +13,6 @@
     contract::Options,
     types::{TransactionReceipt, H256, U256},
 };
-
 // Workspace uses
 use zksync_config::{ETHSenderConfig, ZkSyncConfig};
 use zksync_eth_client::{EthereumGateway, SignedCallResult};
@@ -176,20 +175,6 @@
             tx_queue,
             gas_adjuster,
             options,
-<<<<<<< HEAD
-=======
-        };
-
-        // Add all the unprocessed operations to the queue.
-        for operation in unprocessed_ops {
-            vlog::info!(
-                "Adding unprocessed ZKSync operation <id {}; action: {}; block: {}> to queue",
-                operation.id.expect("ID must be set"),
-                operation.action.to_string(),
-                *operation.block.block_number
-            );
-            sender.add_operation_to_queue(operation);
->>>>>>> 9bdf9140
         }
     }
 
@@ -221,7 +206,6 @@
     /// transactions queue.
     async fn load_new_operations(&mut self) -> anyhow::Result<()> {
         let start = Instant::now();
-<<<<<<< HEAD
         let mut connection = self.db.acquire_connection().await?;
         let mut transaction = connection.start_transaction().await?;
 
@@ -235,24 +219,6 @@
             .await?;
 
         transaction.commit().await?;
-=======
-        let mut connection = match self.db.acquire_connection().await {
-            Ok(connection) => connection,
-            Err(err) => {
-                vlog::warn!("Unable to connect to the database: {}", err);
-                return;
-            }
-        };
-
-        let new_operations = self
-            .db
-            .load_new_operations(&mut connection)
-            .await
-            .unwrap_or_else(|err| {
-                vlog::warn!("Unable to load new operations from the database: {}", err);
-                Vec::new()
-            });
->>>>>>> 9bdf9140
         drop(connection);
 
         for operation in new_operations {
@@ -405,7 +371,7 @@
             // related to the node logic, so we just log this error and pretend to have this operation
             // processed.
             vlog::warn!("Error while sending the operation: {}", e);
-        };
+        }
 
         transaction.commit().await?;
 
@@ -429,18 +395,11 @@
         if let Some((id, op)) = &operation.op {
             let (first_block, last_block) = op.get_block_range();
             format!(
-<<<<<<< HEAD
                 "<id {}; action: {}; blocks: {}-{}>",
                 id,
                 op.get_action_type().to_string(),
                 first_block,
                 last_block
-=======
-                "<id {}; action: {}; block: {}>",
-                op.id.expect("ID must be set"),
-                op.action.to_string(),
-                *op.block.block_number
->>>>>>> 9bdf9140
             )
         } else {
             "<not applicable>".into()
@@ -567,12 +526,7 @@
             op.id,
             self.eth_tx_description(&new_tx),
         );
-        let hash = self.ethereum.send_raw_tx(new_tx.raw_tx.clone()).await?;
-        anyhow::ensure!(
-            hash == new_tx.hash,
-            "Hash from signer and Ethereum node mismatch"
-        );
-
+        self.ethereum.send_raw_tx(new_tx.raw_tx).await?;
         transaction.commit().await?;
 
         metrics::histogram!("eth_sender.perform_commitment_step", start.elapsed());
@@ -763,7 +717,6 @@
     }
 
     /// Encodes the operation data to the Ethereum tx payload (not signs it!).
-<<<<<<< HEAD
     fn operation_to_raw_tx(&self, op: &AggregatedOperation) -> Vec<u8> {
         match op {
             AggregatedOperation::CommitBlocks(operation) => {
@@ -782,51 +735,6 @@
                 let args = operation.get_eth_tx_args();
                 self.ethereum
                     .encode_tx_data("executeBlocks", args.as_slice())
-=======
-    fn operation_to_raw_tx(&self, op: &Operation) -> Vec<u8> {
-        match &op.action {
-            Action::Commit => {
-                let root = op.block.get_eth_encoded_root();
-
-                let public_data = op.block.get_eth_public_data();
-                vlog::debug!(
-                    "public_data for block_number {}: {}",
-                    *op.block.block_number,
-                    hex::encode(&public_data)
-                );
-
-                let witness_data = op.block.get_eth_witness_data();
-                vlog::debug!(
-                    "witness_data for block {}: {}, {:?}",
-                    *op.block.block_number,
-                    hex::encode(&witness_data.0),
-                    &witness_data.1
-                );
-
-                self.ethereum.encode_tx_data(
-                    "commitBlock",
-                    (
-                        u64::from(*op.block.block_number),
-                        u64::from(*op.block.fee_account),
-                        vec![root],
-                        public_data,
-                        witness_data.0,
-                        witness_data.1,
-                    ),
-                )
-            }
-            Action::Verify { proof } => {
-                let block_number = op.block.block_number;
-                let withdrawals_data = op.block.get_withdrawals_data();
-                self.ethereum.encode_tx_data(
-                    "verifyBlock",
-                    (
-                        u64::from(*block_number),
-                        proof.proof.clone(),
-                        withdrawals_data,
-                    ),
-                )
->>>>>>> 9bdf9140
             }
         }
     }
@@ -841,7 +749,6 @@
             AggregatedActionType::PublishProofBlocksOnchain => {
                 self.tx_queue.add_verify_operation(tx_data)?
             }
-<<<<<<< HEAD
             AggregatedActionType::ExecuteBlocks => self.tx_queue.add_execute_operation(tx_data)?,
             AggregatedActionType::CreateProofBlocks => {
                 return Err(format_err!(
@@ -851,57 +758,16 @@
         }
 
         Ok(())
-=======
-            Action::Verify { .. } => {
-                if self.tx_queue.verify_operation_exists(block_number) {
-                    // Already added, do nothing.
-                    return;
-                }
-
-                self.tx_queue.add_verify_operation(
-                    *block_number as usize,
-                    TxData::from_operation(OperationType::Verify, op.clone(), raw_tx),
-                );
-            }
-        }
-
-        vlog::info!(
-            "Added ZKSync operation <id {}; action: {}; block: {}> to queue",
-            op.id.expect("ID must be set"),
-            op.action.to_string(),
-            *op.block.block_number
-        );
-    }
-
-    /// The same as `add_operation_to_queue`, but for the withdraw operation.
-    fn add_complete_withdrawals_to_queue(&mut self, count: usize, operation: Operation) {
-        assert!(
-            count > 0,
-            "Cannot store a non-positive number of withdrawals"
-        );
-        // function completeWithdrawals(uint32 _n) external {
-        let raw_tx = self.ethereum.encode_tx_data(
-            "completeWithdrawals",
-            config::MAX_WITHDRAWALS_TO_COMPLETE_IN_A_CALL,
-        );
-
-        vlog::info!("Adding withdraw operation to queue");
-
-        self.tx_queue.add_withdraw_operation(
-            count,
-            TxData::from_operation(OperationType::Withdraw, operation, raw_tx),
-        );
->>>>>>> 9bdf9140
     }
 }
 
 #[must_use]
-pub fn run_eth_sender(pool: ConnectionPool, config: ZkSyncConfig) -> JoinHandle<()> {
-    let client = EthereumGateway::from_config(&config);
+pub fn run_eth_sender(pool: ConnectionPool, options: ZkSyncConfig) -> JoinHandle<()> {
+    let ethereum = EthereumGateway::from_config(&options);
     let db = Database::new(pool);
 
     tokio::spawn(async move {
-        let eth_sender = ETHSender::new(config.eth_sender.clone(), db, client).await;
+        let eth_sender = ETHSender::new(options.eth_sender, db, ethereum).await;
 
         eth_sender.run().await
     })

--- conflicted
+++ resolved
@@ -5,12 +5,8 @@
 // Workspace deps
 use models::{
     node::{block::Block, AccountMap, AccountUpdate, AccountUpdates, FranklinOp},
-<<<<<<< HEAD
-    Action, EncodedProof, NewTokenEvent, Operation,
-=======
     prover_utils::EncodedProofPlonk,
-    Action, Operation, TokenAddedEvent,
->>>>>>> d93b08b2
+    Action, NewTokenEvent, Operation,
 };
 use storage::{
     data_restore::records::{

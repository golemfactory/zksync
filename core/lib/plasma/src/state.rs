--- conflicted
+++ resolved
@@ -1,15 +1,3 @@
-<<<<<<< HEAD
-use failure::Error;
-use models::{
-    node::{
-        operations::{FranklinOp, TransferOp, TransferToNewOp},
-        reverse_updates, Account, AccountId, AccountMap, AccountTree, AccountUpdate,
-        AccountUpdates, Address, BlockNumber, Fr, FranklinPriorityOp, FranklinTx, SignedFranklinTx,
-        TokenId,
-    },
-    params,
-};
-=======
 use failure::{bail, ensure, format_err, Error};
 use log::trace;
 use models::operations::{
@@ -24,7 +12,6 @@
 };
 use models::{Account, AccountTree, FranklinPriorityOp, PubKeyHash};
 use models::{Close, Deposit, FranklinTx, FullExit, SignedFranklinTx, Transfer, Withdraw};
->>>>>>> 3f17081c
 use num::BigUint;
 use std::collections::HashMap;
 use zksync_crypto::{

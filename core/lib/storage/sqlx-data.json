--- conflicted
+++ resolved
@@ -3303,8 +3303,6 @@
       ]
     }
   },
-<<<<<<< HEAD
-=======
   "debbe23f0c730c331482c798387d1739911923edcafc2bd80463464ff98f3b71": {
     "query": "SELECT * from mempool_txs\n            WHERE tx_hash = $1",
     "describe": {
@@ -3355,19 +3353,6 @@
       ]
     }
   },
-  "e001bf06d7000d3b045a1a7c38ad1f5bfa96294bf80a07228b69de24b1cea003": {
-    "query": "UPDATE prover_runs \n            SET updated_at = now()\n            WHERE id = $1",
-    "describe": {
-      "columns": [],
-      "parameters": {
-        "Left": [
-          "Int4"
-        ]
-      },
-      "nullable": []
-    }
-  },
->>>>>>> 6fc4f947
   "e42d1180b05adcce696d87de411553e385d36018fe60e0963a348adc00ad874b": {
     "query": "UPDATE eth_parameters\n            SET nonce = $1\n            WHERE id = true",
     "describe": {

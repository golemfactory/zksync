// Built-in deps
use std::time::Instant;

// External imports
use chrono::{DateTime, Utc};

// Workspace imports
<<<<<<< HEAD
use zksync_types::aggregated_operations::AggregatedActionType;
use zksync_types::{Address, TokenId};
=======
use zksync_types::ActionType;
use zksync_types::{Address, BlockNumber, TokenId};
>>>>>>> 9bdf9140

// Local imports
use self::records::{
    AccountCreatedAt, AccountOpReceiptResponse, AccountTxReceiptResponse,
    PriorityOpReceiptResponse, TransactionsHistoryItem, TxByHashResponse, TxReceiptResponse,
};
use crate::{
    chain::operations::{records::StoredExecutedPriorityOperation, OperationsSchema},
    tokens::TokensSchema,
    QueryResult, StorageProcessor,
};

pub mod records;

/// Direction to perform search of transactions to.
#[derive(Debug, Clone, Copy, PartialEq, Eq)]
pub enum SearchDirection {
    /// Find transactions older than specified one.
    Older,
    /// Find transactions newer than specified one.
    Newer,
}

/// `OperationsExt` schema is a logical extension for an `Operations` schema,
/// which provides more getters for transactions.
/// While `Operations` getters are very basic, `OperationsExt` schema can transform
/// the data to be convenient for the caller.
#[derive(Debug)]
pub struct OperationsExtSchema<'a, 'c>(pub &'a mut StorageProcessor<'c>);

impl<'a, 'c> OperationsExtSchema<'a, 'c> {
    pub async fn tx_receipt(&mut self, hash: &[u8]) -> QueryResult<Option<TxReceiptResponse>> {
        let start = Instant::now();
        let tx = OperationsSchema(self.0)
            .get_executed_operation(hash)
            .await?;

        let result = if let Some(tx) = tx {
            // Check whether transaction was verified.
            let verified = OperationsSchema(self.0)
<<<<<<< HEAD
                .get_stored_aggregated_operation(
                    tx.block_number as u32,
                    AggregatedActionType::ExecuteBlocks,
                )
                .await
                .map(|operation| operation.confirmed)
                .unwrap_or_default();
=======
                .get_operation(BlockNumber(tx.block_number as u32), ActionType::VERIFY)
                .await
                .map(|v| v.confirmed)
                .unwrap_or(false);

            // Get the prover job details.
            let prover_run = ProverSchema(self.0)
                .get_existing_prover_run(BlockNumber(tx.block_number as u32))
                .await?;
>>>>>>> 9bdf9140

            Ok(Some(TxReceiptResponse {
                tx_hash: hex::encode(hash),
                block_number: tx.block_number,
                success: tx.success,
                verified,
                fail_reason: tx.fail_reason,
                prover_run: None,
            }))
        } else {
            Ok(None)
        };

        metrics::histogram!("sql.chain.operations_ext.tx_receipt", start.elapsed());
        result
    }

    pub async fn get_priority_op_receipt(
        &mut self,
        op_id: u32,
    ) -> QueryResult<PriorityOpReceiptResponse> {
        let start = Instant::now();
        let stored_executed_prior_op = OperationsSchema(self.0)
            .get_executed_priority_operation(op_id)
            .await?;

        let result = match stored_executed_prior_op {
            Some(stored_executed_prior_op) => {
<<<<<<< HEAD
                let verified = OperationsSchema(self.0)
                    .get_stored_aggregated_operation(
                        stored_executed_prior_op.block_number as u32,
                        AggregatedActionType::ExecuteBlocks,
=======
                let prover_run: Option<ProverRun> = ProverSchema(self.0)
                    .get_existing_prover_run(BlockNumber(
                        stored_executed_prior_op.block_number as u32,
                    ))
                    .await?;

                let confirm = OperationsSchema(self.0)
                    .get_operation(
                        BlockNumber(stored_executed_prior_op.block_number as u32),
                        ActionType::VERIFY,
>>>>>>> 9bdf9140
                    )
                    .await
                    .map(|operation| operation.confirmed)
                    .unwrap_or_default();

                Ok(PriorityOpReceiptResponse {
                    committed: true,
                    verified,
                    prover_run: None,
                })
            }
            None => Ok(PriorityOpReceiptResponse {
                committed: false,
                verified: false,
                prover_run: None,
            }),
        };

        metrics::histogram!(
            "sql.chain.operations_ext.get_priority_op_receipt",
            start.elapsed()
        );
        result
    }

    pub async fn get_tx_by_hash(&mut self, hash: &[u8]) -> QueryResult<Option<TxByHashResponse>> {
        let start = Instant::now();

        // Attempt to find the transaction in the list of executed operations.
        let result = if let Some(response) = self.find_tx_by_hash(hash).await? {
            Some(response)
        } else {
            // If the transaction is not found in the list of executed operations check executed priority operations list.
            self.find_priority_op_by_hash(hash).await?
        };

        metrics::histogram!("sql.chain.operations_ext.get_tx_by_hash", start.elapsed());
        Ok(result)
    }

    /// Helper method for `get_tx_by_hash` which attempts to find a transaction
    /// in the list of executed operations.
    async fn find_tx_by_hash(&mut self, hash: &[u8]) -> QueryResult<Option<TxByHashResponse>> {
        let start = Instant::now();
        // TODO: Maybe move the transformations to api_server (ZKS-114)?
        let query_result = OperationsSchema(self.0)
            .get_executed_operation(hash)
            .await?;

        let result = if let Some(tx) = query_result {
            let block_number = tx.block_number;
            let fail_reason = tx.fail_reason.clone();
            let created_at = tx.created_at.format("%Y-%m-%dT%H:%M:%S%.6f").to_string();
            let operation = &tx.tx;

            let tx_type = operation["type"].as_str().unwrap_or("unknown tx_type");
            let nonce = operation["nonce"].as_i64().unwrap_or(-1);

            let (tx_from, tx_to, tx_fee, tx_amount, tx_token) = match tx_type {
                "Withdraw" | "Transfer" | "TransferToNew" => (
                    operation["from"]
                        .as_str()
                        .unwrap_or("unknown from")
                        .to_string(),
                    operation["to"].as_str().unwrap_or("unknown to").to_string(),
                    operation["fee"].as_str().map(|v| v.to_string()),
                    operation["amount"]
                        .as_str()
                        .unwrap_or("unknown amount")
                        .to_string(),
                    operation["token"].as_i64().unwrap_or(-1),
                ),
                "ChangePubKey" | "ChangePubKeyOffchain" => (
                    operation["account"]
                        .as_str()
                        .unwrap_or("unknown from")
                        .to_string(),
                    operation["newPkHash"]
                        .as_str()
                        .unwrap_or("unknown to")
                        .to_string(),
                    operation["fee"].as_str().map(|v| v.to_string()),
                    "unknown amount".to_string(),
                    operation["feeToken"].as_i64().unwrap_or(-1),
                ),
                "ForcedExit" => (
                    operation["target"]
                        .as_str()
                        .unwrap_or("unknown from")
                        .to_string(),
                    operation["target"]
                        .as_str()
                        .unwrap_or("unknown to")
                        .to_string(),
                    operation["fee"].as_str().map(|v| v.to_string()),
                    tx.operation["withdraw_amount"]
                        .as_str()
                        .unwrap_or("unknown amount")
                        .to_string(),
                    operation["token"].as_i64().unwrap_or(-1),
                ),
                &_ => (
                    "unknown from".to_string(),
                    "unknown to".to_string(),
                    Some("unknown fee".to_string()),
                    "unknown amount".to_string(),
                    operation["token"].as_i64().unwrap_or(-1),
                ),
            };

            let tx_type_user = if tx_type == "TransferToNew" {
                "Transfer"
            } else {
                tx_type
            };

            Some(TxByHashResponse {
                tx_type: tx_type_user.to_string(),
                from: tx_from,
                to: tx_to,
                token: tx_token as i32,
                amount: tx_amount,
                fee: tx_fee,
                block_number,
                nonce,
                created_at,
                fail_reason,
                tx: tx.tx,
            })
        } else {
            None
        };

        metrics::histogram!("sql.chain.operations_ext.find_tx_by_hash", start.elapsed());
        Ok(result)
    }

    /// Helper method for `get_tx_by_hash` which attempts to find a transaction
    /// in the list of executed priority operations.
    async fn find_priority_op_by_hash(
        &mut self,
        hash: &[u8],
    ) -> QueryResult<Option<TxByHashResponse>> {
        let start = Instant::now();
        // TODO: Maybe move the transformations to api_server (ZKS-114)?
        let tx: Option<StoredExecutedPriorityOperation> = OperationsSchema(self.0)
            .get_executed_priority_operation_by_hash(hash)
            .await?;

        let result = if let Some(tx) = tx {
            let operation = tx.operation;
            let block_number = tx.block_number;
            let created_at = tx.created_at.format("%Y-%m-%dT%H:%M:%S%.6f").to_string();

            let tx_type = operation["type"].as_str().unwrap_or("unknown type");
            let tx_token = operation["priority_op"]["token"]
                .as_i64()
                .expect("must be here");

            let (tx_from, tx_to, tx_fee, tx_amount) = match tx_type {
                "Deposit" => (
                    operation["priority_op"]["from"]
                        .as_str()
                        .unwrap_or("unknown from")
                        .to_string(),
                    operation["priority_op"]["to"]
                        .as_str()
                        .unwrap_or("unknown to")
                        .to_string(),
                    None,
                    operation["priority_op"]["amount"]
                        .as_str()
                        .unwrap_or("unknown amount"),
                ),
                "FullExit" => (
                    operation["priority_op"]["eth_address"]
                        .as_str()
                        .unwrap_or("unknown from")
                        .to_string(),
                    operation["priority_op"]["eth_address"]
                        .as_str()
                        .unwrap_or("unknown to")
                        .to_string(),
                    None,
                    operation["withdraw_amount"]
                        .as_str()
                        .unwrap_or("unknown amount"),
                ),
                &_ => (
                    "unknown from".to_string(),
                    "unknown to".to_string(),
                    Some("unknown fee".to_string()),
                    "unknown amount",
                ),
            };

            Some(TxByHashResponse {
                tx_type: tx_type.to_string(),
                from: tx_from,
                to: tx_to,
                token: tx_token as i32,
                amount: tx_amount.to_string(),
                fee: tx_fee,
                block_number,
                nonce: -1,
                created_at,
                fail_reason: None,
                tx: operation,
            })
        } else {
            None
        };

        metrics::histogram!(
            "sql.chain.operations_ext.find_priority_op_by_hash",
            start.elapsed()
        );
        Ok(result)
    }

    /// Loads the date and time of the moment when the first transaction for the account was executed.
    /// Can be `None` if there were no transactions associated with provided address.
    pub async fn account_created_on(
        &mut self,
        address: &Address,
    ) -> QueryResult<Option<DateTime<Utc>>> {
        let start = Instant::now();
        // This query loads the `committed_at` field from both `executed_transactions` and
        // `executed_priority_operations` tables and returns the oldest result.
        let first_history_entry = sqlx::query_as!(
            AccountCreatedAt,
            r#"
            select 
                created_at as "created_at!"
            from (
                    select
                        created_at
                    from
                        executed_transactions
                    where
                        from_account = $1
                        or
                        to_account = $1
                        or
                        primary_account_address = $1
                    union all
                    select
                        created_at
                    from 
                        executed_priority_operations
                    where 
                        from_account = $1
                        or
                        to_account = $1
            ) t
            order by
                created_at asc
            limit 
                1
            "#,
            address.as_ref(),
        )
        .fetch_optional(self.0.conn())
        .await?;

        metrics::histogram!(
            "sql.chain.operations_ext.account_created_on",
            start.elapsed()
        );
        Ok(first_history_entry.map(|entry| entry.created_at))
    }

    /// Loads the range of the transactions applied to the account starting
    /// from the block with number $(offset) up to $(offset + limit).
    pub async fn get_account_transactions_history(
        &mut self,
        address: &Address,
        offset: u64,
        limit: u64,
    ) -> QueryResult<Vec<TransactionsHistoryItem>> {
        let start = Instant::now();
        // This query does the following:
        // - creates a union of `executed_transactions` and the `executed_priority_operations`
        // - unifies the information to match the `TransactionsHistoryItem`
        //   structure layout
        // - returns the obtained results.
        //
        // Additional note:
        // - previously for "committed" flag we've checked the operation "confirmed" field the
        //   same way as it done for "verified" flag. Later we've decided that if tx was added
        //   to the `executed_*` table, it actually **is** committed, thus now we just add
        //   `true`.
        let mut tx_history = sqlx::query_as!(
            TransactionsHistoryItem,
            r#"
            with eth_ops as (
                select distinct on (to_block, action_type)
                    aggregate_operations.from_block,
                    aggregate_operations.to_block,
                    aggregate_operations.action_type,
                    aggregate_operations.confirmed
                from aggregate_operations
                order by to_block DESC, action_type, confirmed
            ), transactions as (
                select
                    *
                from (
                    select
                        concat_ws(',', block_number, block_index) as tx_id,
                        tx,
                        'sync-tx:' || encode(tx_hash, 'hex') as hash,
                        null as pq_id,
                        null as eth_block,
                        success,
                        fail_reason,
                        block_number,
                        created_at
                    from
                        executed_transactions
                    where
                        from_account = $1
                        or
                        to_account = $1
                        or
                        primary_account_address = $1
                    union all
                    select
                        concat_ws(',', block_number, block_index) as tx_id,
                        operation as tx,
                        '0x' || encode(eth_hash, 'hex') as hash,
                        priority_op_serialid as pq_id,
                        eth_block,
                        true as success,
                        null as fail_reason,
                        block_number,
                        created_at
                    from 
                        executed_priority_operations
                    where 
                        from_account = $1
                        or
                        to_account = $1) t
                order by
                    block_number desc, created_at desc
                offset 
                    $2
                limit 
                    $3
            )
            select
                tx_id as "tx_id!",
                hash as "hash?",
                eth_block as "eth_block?",
                pq_id as "pq_id?",
                tx as "tx!",
                success as "success?",
                fail_reason as "fail_reason?",
                true as "commited!",
                coalesce(verified.confirmed, false) as "verified!",
                created_at as "created_at!"
            from transactions
            left join eth_ops verified on
                verified.from_block <= transactions.block_number AND verified.to_block >= transactions.block_number AND verified.action_type = 'ExecuteBlocks' AND verified.confirmed = true
            order by transactions.block_number desc, created_at desc
            "#,
            address.as_ref(), offset as i64, limit as i64
        ).fetch_all(self.0.conn())
        .await?;

        if !tx_history.is_empty() {
            let tokens = TokensSchema(self.0).load_tokens().await?;
            for tx_item in &mut tx_history {
                let tx_info = match tx_item.tx["type"].as_str().unwrap_or("NONE") {
                    "NONE" => {
                        vlog::warn!("Tx history item type not found, tx: {:?}", tx_item);
                        continue;
                    }
                    "Deposit" | "FullExit" => tx_item.tx.get_mut("priority_op"),
                    _ => Some(&mut tx_item.tx),
                };

                let tx_info = if let Some(tx_info) = tx_info {
                    tx_info
                } else {
                    vlog::warn!("tx_info not found for tx: {:?}", tx_item);
                    continue;
                };

                if let Some(tok_val) = tx_info.get_mut("token") {
                    if let Some(token_id) = tok_val.as_u64() {
                        let token_id = TokenId(token_id as u16);
                        let token_symbol = tokens
                            .get(&token_id)
                            .map(|t| t.symbol.clone())
                            .unwrap_or_else(|| "UNKNOWN".to_string());
                        *tok_val =
                            serde_json::to_value(token_symbol).expect("json string to value");
                    };
                };
            }
        }

        metrics::histogram!(
            "sql.chain.operations_ext.get_account_transactions_history",
            start.elapsed()
        );
        Ok(tx_history)
    }

    /// Loads the range of the transactions applied to the account starting
    /// from the specified transaction ID.
    ///
    /// This method can be used to get transactions "older" than some transaction
    /// or "newer" than one.
    ///
    /// Unlike `get_account_transactions_history`, this method does not use
    /// a relative offset, and thus not prone to report the same tx twice if new
    /// transactions were added to the database.
    pub async fn get_account_transactions_history_from(
        &mut self,
        address: &Address,
        tx_id: (u64, u64),
        direction: SearchDirection,
        limit: u64,
    ) -> QueryResult<Vec<TransactionsHistoryItem>> {
        let start = Instant::now();
        // Filter for txs that older/newer than provided tx ID.
        // For older blocks, block number should be between 0 and block number - 1,
        // or for the same block number, transaction in block should be between 0 and tx in block number - 1.
        // For newer filter range starts on the ID + 1 and ends in the max value for the type correspondingly.
        let (block_id, block_tx_id) = tx_id;
        let (block_number_start_idx, block_number_end_idx) = match direction {
            SearchDirection::Older => (0i64, block_id as i64 - 1), // Older blocks have lesser block ID.
            SearchDirection::Newer => (block_id as i64 + 1, i64::MAX), // Newer blocks have greater block ID.
        };
        let (tx_number_start_idx, tx_number_end_idx) = match direction {
            SearchDirection::Older => (0i32, block_tx_id as i32 - 1),
            SearchDirection::Newer => (block_tx_id as i32 + 1, i32::MAX),
        };

        // This query does the following:
        // - creates a union of `executed_transactions` and the `executed_priority_operations`
        // - unifies the information to match the `TransactionsHistoryItem`
        //   structure layout
        // - returns the obtained results.
        //
        // Additional note:
        // - previously for "committed" flag we've checked the operation "confirmed" field the
        //   same way as it done for "verified" flag. Later we've decided that if tx was added
        //   to the `executed_*` table, it actually **is** committed, thus now we just add
        //   `true`.
        let mut tx_history = sqlx::query_as!(
            TransactionsHistoryItem,
            r#"
            with eth_ops as (
                select distinct on (to_block, action_type)
                    aggregate_operations.from_block,
                    aggregate_operations.to_block,
                    aggregate_operations.action_type,
                    aggregate_operations.confirmed
                from aggregate_operations
                order by to_block DESC, action_type, confirmed
            ), transactions as (
                select
                    *
                from (
                    select
                        concat_ws(',', block_number, block_index) as tx_id,
                        tx,
                        'sync-tx:' || encode(tx_hash, 'hex') as hash,
                        null as pq_id,
                        null as eth_block,
                        success,
                        fail_reason,
                        block_number,
                        created_at
                    from
                        executed_transactions
                    where
                        (
                            from_account = $1
                            or
                            to_account = $1
                            or
                            primary_account_address = $1
                        )
                        and
                        (block_number BETWEEN $3 AND $4 or (block_number = $2 and block_index BETWEEN $5 AND $6))
                    union all
                    select
                        concat_ws(',', block_number, block_index) as tx_id,
                        operation as tx,
                        '0x' || encode(eth_hash, 'hex') as hash,
                        priority_op_serialid as pq_id,
                        eth_block,
                        true as success,
                        null as fail_reason,
                        block_number,
                        created_at
                    from 
                        executed_priority_operations
                    where 
                        (
                            from_account = $1
                            or
                            to_account = $1
                        )
                        and
                        (block_number BETWEEN $3 AND $4 or (block_number = $2 and block_index BETWEEN $5 AND $6))
                    ) t
                order by
                    block_number desc, created_at desc
                limit 
                    $7
            )
            select
                tx_id as "tx_id!",
                hash as "hash?",
                eth_block as "eth_block?",
                pq_id as "pq_id?",
                tx as "tx!",
                success as "success?",
                fail_reason as "fail_reason?",
                true as "commited!",
                coalesce(verified.confirmed, false) as "verified!",
                created_at as "created_at!"
            from transactions
            left join eth_ops committed on
                committed.from_block <= transactions.block_number AND committed.to_block >= transactions.block_number AND committed.action_type = 'CommitBlocks' AND committed.confirmed = true
            left join eth_ops verified on
                verified.from_block <= transactions.block_number AND verified.to_block >= transactions.block_number AND verified.action_type = 'ExecuteBlocks' AND verified.confirmed = true
            order by transactions.block_number desc, created_at desc
            "#,
            address.as_ref(),
            block_id as i64,
            block_number_start_idx, block_number_end_idx,
            tx_number_start_idx, tx_number_end_idx,
            limit as i64
        ).fetch_all(self.0.conn())
        .await?;

        if !tx_history.is_empty() {
            let tokens = TokensSchema(self.0).load_tokens().await?;
            for tx_item in &mut tx_history {
                let tx_info = match tx_item.tx["type"].as_str().unwrap_or("NONE") {
                    "NONE" => {
                        vlog::warn!("Tx history item type not found, tx: {:?}", tx_item);
                        continue;
                    }
                    "Deposit" | "FullExit" => tx_item.tx.get_mut("priority_op"),
                    _ => Some(&mut tx_item.tx),
                };

                let tx_info = if let Some(tx_info) = tx_info {
                    tx_info
                } else {
                    vlog::warn!("tx_info not found for tx: {:?}", tx_item);
                    continue;
                };

                if let Some(tok_val) = tx_info.get_mut("token") {
                    if let Some(token_id) = tok_val.as_u64() {
                        let token_id = TokenId(token_id as u16);
                        let token_symbol = tokens
                            .get(&token_id)
                            .map(|t| t.symbol.clone())
                            .unwrap_or_else(|| "UNKNOWN".to_string());
                        *tok_val =
                            serde_json::to_value(token_symbol).expect("json string to value");
                    };
                };
            }
        }

        metrics::histogram!(
            "sql.chain.operations_ext.get_account_transactions_history_from",
            start.elapsed()
        );
        Ok(tx_history)
    }

    /// Loads the range of transaction receipts applied to the given account address
    /// starting from the specified transaction location. Transaction location is defined
    /// by the (`block_number`, `block index`) pair. This method can be used to get receipts
    /// "older" than some location or "newer" than one.
    ///
    /// The response for "newer" receipts is sorted in ascending order by position and for "older"
    /// ones in descending order.
    pub async fn get_account_transactions_receipts(
        &mut self,
        address: Address,
        block_number: u64,
        block_index: Option<u32>,
        direction: SearchDirection,
        limit: u64,
    ) -> QueryResult<Vec<AccountTxReceiptResponse>> {
        let start = Instant::now();

        let block_number = block_number as i64;
        let block_index = block_index.map(|x| x as i32).unwrap_or(-1);

        let receipts: Vec<_> = match direction {
            SearchDirection::Newer => {
                sqlx::query_as!(
                    AccountTxReceiptResponse,
                    r#"
                    WITH block_details AS (
                        WITH eth_ops AS (
                            SELECT DISTINCT ON (to_block, action_type)
                                aggregate_operations.from_block,
                                aggregate_operations.to_block,
                                eth_tx_hashes.tx_hash,
                                aggregate_operations.action_type,
                                aggregate_operations.created_at,
                                aggregate_operations.confirmed
                            FROM aggregate_operations
                                left join eth_aggregated_ops_binding on eth_aggregated_ops_binding.op_id = aggregate_operations.id
                                left join eth_tx_hashes on eth_tx_hashes.eth_op_id = eth_aggregated_ops_binding.eth_op_id
                            ORDER BY to_block DESC, action_type, confirmed
                        )
                        SELECT
                            blocks.number AS details_block_number,
                            committed.tx_hash AS commit_tx_hash,
                            verified.tx_hash AS verify_tx_hash
                        FROM blocks
                        INNER JOIN eth_ops committed ON
                            committed.from_block <= blocks.number AND committed.to_block >= blocks.number AND committed.action_type = 'CommitBlocks' AND committed.confirmed = true
                        LEFT JOIN eth_ops verified ON
                            verified.from_block <= blocks.number AND verified.to_block >= blocks.number AND verified.action_type = 'ExecuteBlocks' AND verified.confirmed = true
                    )
                    SELECT
                        block_number, 
                        block_index as "block_index?",
                        tx_hash,
                        success,
                        fail_reason as "fail_reason?",
                        details.commit_tx_hash as "commit_tx_hash?",
                        details.verify_tx_hash as "verify_tx_hash?"
                    FROM executed_transactions
                    LEFT JOIN block_details details ON details.details_block_number = executed_transactions.block_number
                    WHERE (
                        (primary_account_address = $1 OR from_account = $1 OR to_account = $1)
                        AND (
                            block_number = $2 AND (
                                COALESCE(block_index, -1) >= $3
                            ) OR (
                                block_number > $2
                            )
                        )
                    )
                    ORDER BY block_number ASC, COALESCE(block_index, -1) ASC
                    LIMIT $4
                    "#,
                    address.as_bytes(),
                    block_number,
                    block_index,
                    limit as i64,
                ).fetch_all(self.0.conn())
                .await?
            },

            SearchDirection::Older => {
                sqlx::query_as!(
                    AccountTxReceiptResponse,
                    r#"
                    WITH block_details AS (
                        WITH eth_ops AS (
                            SELECT DISTINCT ON (to_block, action_type)
                                aggregate_operations.from_block,
                                aggregate_operations.to_block,
                                eth_tx_hashes.tx_hash,
                                aggregate_operations.action_type,
                                aggregate_operations.created_at,
                                aggregate_operations.confirmed
                            FROM aggregate_operations
                                left join eth_aggregated_ops_binding on eth_aggregated_ops_binding.op_id = aggregate_operations.id
                                left join eth_tx_hashes on eth_tx_hashes.eth_op_id = eth_aggregated_ops_binding.eth_op_id
                            ORDER BY to_block DESC, action_type, confirmed
                        )
                        SELECT
                            blocks.number AS details_block_number,
                            committed.tx_hash AS commit_tx_hash,
                            verified.tx_hash AS verify_tx_hash
                        FROM blocks
                        INNER JOIN eth_ops committed ON
                            committed.from_block <= blocks.number AND committed.to_block >= blocks.number AND committed.action_type = 'CommitBlocks' AND committed.confirmed = true
                        LEFT JOIN eth_ops verified ON
                            verified.from_block <= blocks.number AND verified.to_block >= blocks.number AND verified.action_type = 'ExecuteBlocks' AND verified.confirmed = true
                    )
                    SELECT
                        block_number, 
                        block_index as "block_index?",
                        tx_hash,
                        success,
                        fail_reason as "fail_reason?",
                        details.commit_tx_hash as "commit_tx_hash?",
                        details.verify_tx_hash as "verify_tx_hash?"
                    FROM executed_transactions
                    LEFT JOIN block_details details ON details.details_block_number = executed_transactions.block_number
                    WHERE (
                        (primary_account_address = $1 OR from_account = $1 OR to_account = $1)
                        AND (
                            block_number = $2 AND (
                                COALESCE(block_index, -1) <= $3
                            ) OR (
                                block_number < $2
                            )
                        )
                    )
                    ORDER BY block_number DESC, COALESCE(block_index, -1) DESC
                    LIMIT $4
                    "#,
                    address.as_bytes(),
                    block_number,
                    block_index,
                    limit as i64,
                ).fetch_all(self.0.conn())
                .await?
            }
        };

        metrics::histogram!(
            "sql.chain.operations_ext.get_account_transactions_receipts",
            start.elapsed()
        );
        Ok(receipts)
    }

    /// Loads the range of priority operation receipts applied to the given account address
    /// starting from the specified operation location. Transaction location is defined
    /// by the (`block_number`, `block index`) pair. This method can be used to get receipts
    /// "older" than some location or "newer" than one.
    ///
    /// The response for "newer" receipts is sorted in ascending order by position and for "older"
    /// ones in descending order.
    pub async fn get_account_operations_receipts(
        &mut self,
        address: Address,
        block_number: u64,
        block_index: u32,
        direction: SearchDirection,
        limit: u64,
    ) -> QueryResult<Vec<AccountOpReceiptResponse>> {
        let start = Instant::now();

        let block_number = block_number as i64;
        let block_index = block_index as i32;

        let receipts: Vec<_> = match direction {
            SearchDirection::Newer => {
                sqlx::query_as!(
                    AccountOpReceiptResponse,
                    r#"
                    WITH block_details AS (
                        WITH eth_ops AS (
                            SELECT DISTINCT ON (to_block, action_type)
                                aggregate_operations.from_block,
                                aggregate_operations.to_block,
                                eth_tx_hashes.tx_hash,
                                aggregate_operations.action_type,
                                aggregate_operations.created_at,
                                aggregate_operations.confirmed
                            FROM aggregate_operations
                                left join eth_aggregated_ops_binding on eth_aggregated_ops_binding.op_id = aggregate_operations.id
                                left join eth_tx_hashes on eth_tx_hashes.eth_op_id = eth_aggregated_ops_binding.eth_op_id
                            ORDER BY to_block DESC, action_type, confirmed
                        )
                        SELECT
                            blocks.number AS details_block_number,
                            committed.tx_hash AS commit_tx_hash,
                            verified.tx_hash AS verify_tx_hash
                        FROM blocks
                        INNER JOIN eth_ops committed ON
                            committed.from_block <= blocks.number AND committed.to_block >= blocks.number AND committed.action_type = 'CommitBlocks' AND committed.confirmed = true
                        LEFT JOIN eth_ops verified ON
                            verified.from_block <= blocks.number AND verified.to_block >= blocks.number AND verified.action_type = 'ExecuteBlocks' AND verified.confirmed = true
                    )
                    SELECT
                        block_number, 
                        block_index,
                        eth_hash,
                        details.commit_tx_hash as "commit_tx_hash?",
                        details.verify_tx_hash as "verify_tx_hash?"
                    FROM executed_priority_operations
                    LEFT JOIN block_details details ON details.details_block_number = executed_priority_operations.block_number
                    WHERE (
                        (from_account = $1 OR to_account = $1)
                        AND (
                            block_number = $2 AND (
                                block_index >= $3
                            ) OR (
                                block_number > $2
                            )
                        )
                    )
                    ORDER BY block_number ASC, block_index ASC
                    LIMIT $4
                    "#,
                    address.as_bytes(),
                    block_number,
                    block_index,
                    limit as i64,
                ).fetch_all(self.0.conn())
                .await?
            },

            SearchDirection::Older => {
                sqlx::query_as!(
                    AccountOpReceiptResponse,
                    r#"
                    WITH block_details AS (
                        WITH eth_ops AS (
                            SELECT DISTINCT ON (to_block, action_type)
                                aggregate_operations.from_block,
                                aggregate_operations.to_block,
                                eth_tx_hashes.tx_hash,
                                aggregate_operations.action_type,
                                aggregate_operations.created_at,
                                aggregate_operations.confirmed
                            FROM aggregate_operations
                                left join eth_aggregated_ops_binding on eth_aggregated_ops_binding.op_id = aggregate_operations.id
                                left join eth_tx_hashes on eth_tx_hashes.eth_op_id = eth_aggregated_ops_binding.eth_op_id
                            ORDER BY to_block DESC, action_type, confirmed
                        )
                        SELECT
                            blocks.number AS details_block_number,
                            committed.tx_hash AS commit_tx_hash,
                            verified.tx_hash AS verify_tx_hash
                        FROM blocks
                        INNER JOIN eth_ops committed ON
                            committed.from_block <= blocks.number AND committed.to_block >= blocks.number AND committed.action_type = 'CommitBlocks' AND committed.confirmed = true
                        LEFT JOIN eth_ops verified ON
                            verified.from_block <= blocks.number AND verified.to_block >= blocks.number AND verified.action_type = 'ExecuteBlocks' AND verified.confirmed = true
                    )
                    SELECT
                        block_number, 
                        block_index,
                        eth_hash,
                        details.commit_tx_hash as "commit_tx_hash?",
                        details.verify_tx_hash as "verify_tx_hash?"
                    FROM executed_priority_operations
                    LEFT JOIN block_details details ON details.details_block_number = executed_priority_operations.block_number
                    WHERE (
                        (from_account = $1 OR to_account = $1)
                        AND (
                            block_number = $2 AND (
                                block_index <= $3
                            ) OR (
                                block_number < $2
                            )
                        )
                    )
                    ORDER BY block_number DESC, block_index DESC
                    LIMIT $4
                    "#,
                    address.as_bytes(),
                    block_number,
                    block_index,
                    limit as i64,
                ).fetch_all(self.0.conn())
                .await?
            }
        };

        metrics::histogram!(
            "sql.chain.operations_ext.get_account_operations_receipts",
            start.elapsed()
        );
        Ok(receipts)
    }
}<|MERGE_RESOLUTION|>--- conflicted
+++ resolved
@@ -5,13 +5,8 @@
 use chrono::{DateTime, Utc};
 
 // Workspace imports
-<<<<<<< HEAD
 use zksync_types::aggregated_operations::AggregatedActionType;
-use zksync_types::{Address, TokenId};
-=======
-use zksync_types::ActionType;
 use zksync_types::{Address, BlockNumber, TokenId};
->>>>>>> 9bdf9140
 
 // Local imports
 use self::records::{
@@ -52,25 +47,13 @@
         let result = if let Some(tx) = tx {
             // Check whether transaction was verified.
             let verified = OperationsSchema(self.0)
-<<<<<<< HEAD
                 .get_stored_aggregated_operation(
-                    tx.block_number as u32,
+                    BlockNumber(tx.block_number as u32),
                     AggregatedActionType::ExecuteBlocks,
                 )
                 .await
                 .map(|operation| operation.confirmed)
                 .unwrap_or_default();
-=======
-                .get_operation(BlockNumber(tx.block_number as u32), ActionType::VERIFY)
-                .await
-                .map(|v| v.confirmed)
-                .unwrap_or(false);
-
-            // Get the prover job details.
-            let prover_run = ProverSchema(self.0)
-                .get_existing_prover_run(BlockNumber(tx.block_number as u32))
-                .await?;
->>>>>>> 9bdf9140
 
             Ok(Some(TxReceiptResponse {
                 tx_hash: hex::encode(hash),
@@ -99,23 +82,10 @@
 
         let result = match stored_executed_prior_op {
             Some(stored_executed_prior_op) => {
-<<<<<<< HEAD
                 let verified = OperationsSchema(self.0)
                     .get_stored_aggregated_operation(
-                        stored_executed_prior_op.block_number as u32,
+                        BlockNumber(stored_executed_prior_op.block_number as u32),
                         AggregatedActionType::ExecuteBlocks,
-=======
-                let prover_run: Option<ProverRun> = ProverSchema(self.0)
-                    .get_existing_prover_run(BlockNumber(
-                        stored_executed_prior_op.block_number as u32,
-                    ))
-                    .await?;
-
-                let confirm = OperationsSchema(self.0)
-                    .get_operation(
-                        BlockNumber(stored_executed_prior_op.block_number as u32),
-                        ActionType::VERIFY,
->>>>>>> 9bdf9140
                     )
                     .await
                     .map(|operation| operation.confirmed)

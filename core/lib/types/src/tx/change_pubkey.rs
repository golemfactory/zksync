use crate::{
    helpers::{is_fee_amount_packable, pack_fee_amount},
    AccountId, Nonce,
};

use crate::account::PubKeyHash;
use anyhow::ensure;
use num::BigUint;
use serde::{Deserialize, Serialize};
use zksync_basic_types::{Address, TokenId};
use zksync_crypto::{
    params::{max_account_id, max_token_id},
    PrivateKey,
};
use zksync_utils::BigUintSerdeAsRadix10Str;

use super::{PackedEthSignature, TxSignature, VerifiedSignatureCache};

/// `ChangePubKey` transaction is used to set the owner's public key hash
/// associated with the account.
///
/// Without public key hash set, account is unable to execute any L2 transactions.
#[derive(Debug, Clone, Serialize, Deserialize)]
#[serde(rename_all = "camelCase")]
pub struct ChangePubKey {
    /// zkSync network account ID to apply operation to.
    pub account_id: AccountId,
    /// Address of the account.
    pub account: Address,
    /// Public key hash to set.
    pub new_pk_hash: PubKeyHash,
    /// Token to be used for fee.
    #[serde(default)]
    pub fee_token: TokenId,
    /// Fee for the transaction.
    #[serde(with = "BigUintSerdeAsRadix10Str", default)]
    pub fee: BigUint,
    /// Current account nonce.
    pub nonce: Nonce,
    /// Transaction zkSync signature. Must be signed with the key corresponding to the
    /// `new_pk_hash` value. This signature is required to ensure that `fee_token` and `fee`
    /// fields can't be changed by an attacker.
    #[serde(default)]
    pub signature: TxSignature,
    /// Transaction Ethereum signature. It may be `None` if `ChangePubKey` operation is authorized
    /// onchain, otherwise the message must be signed by the Ethereum private key corresponding
    /// to the account address.
    pub eth_signature: Option<PackedEthSignature>,
    #[serde(skip)]
    cached_signer: VerifiedSignatureCache,
}

impl ChangePubKey {
    /// Unique identifier of the transaction type in zkSync network.
    pub const TX_TYPE: u8 = 7;

    /// Creates transaction from all the required fields.
    ///
    /// While `signature` field is mandatory for new transactions, it may be `None`
    /// in some cases (e.g. when restoring the network state from the L1 contract data).
    #[allow(clippy::too_many_arguments)]
    pub fn new(
        account_id: AccountId,
        account: Address,
        new_pk_hash: PubKeyHash,
        fee_token: TokenId,
        fee: BigUint,
        nonce: Nonce,
        signature: Option<TxSignature>,
        eth_signature: Option<PackedEthSignature>,
    ) -> Self {
        let mut tx = Self {
            account_id,
            account,
            new_pk_hash,
            fee_token,
            fee,
            nonce,
            signature: signature.clone().unwrap_or_default(),
            eth_signature,
            cached_signer: VerifiedSignatureCache::NotCached,
        };
        if signature.is_some() {
            tx.cached_signer = VerifiedSignatureCache::Cached(tx.verify_signature());
        }
        tx
    }

    /// Creates a signed transaction using private key and
    /// checks for the transaction correcteness.
    #[allow(clippy::too_many_arguments)]
    pub fn new_signed(
        account_id: AccountId,
        account: Address,
        new_pk_hash: PubKeyHash,
        fee_token: TokenId,
        fee: BigUint,
        nonce: Nonce,
        eth_signature: Option<PackedEthSignature>,
        private_key: &PrivateKey,
    ) -> Result<Self, anyhow::Error> {
        let mut tx = Self::new(
            account_id,
            account,
            new_pk_hash,
            fee_token,
            fee,
            nonce,
            None,
            eth_signature,
        );
        tx.signature = TxSignature::sign_musig(private_key, &tx.get_bytes());
        if !tx.check_correctness() {
            anyhow::bail!(crate::tx::TRANSACTION_SIGNATURE_ERROR);
        }
        Ok(tx)
    }

    /// Restores the `PubKeyHash` from the transaction signature.
    pub fn verify_signature(&self) -> Option<PubKeyHash> {
        if let VerifiedSignatureCache::Cached(cached_signer) = &self.cached_signer {
<<<<<<< HEAD
            cached_signer.clone()
=======
            *cached_signer
        } else if let Some(pub_key) = self.signature.verify_musig(&self.get_bytes()) {
            Some(PubKeyHash::from_pubkey(&pub_key))
>>>>>>> 4ebcc31e
        } else {
            self.signature
                .verify_musig(&self.get_bytes())
                .map(|pub_key| PubKeyHash::from_pubkey(&pub_key))
        }
    }

    /// Encodes the transaction data as the byte sequence according to the zkSync protocol.
    pub fn get_bytes(&self) -> Vec<u8> {
        let mut out = Vec::new();
        out.extend_from_slice(&[Self::TX_TYPE]);
        out.extend_from_slice(&self.account_id.to_be_bytes());
        out.extend_from_slice(&self.account.as_bytes());
        out.extend_from_slice(&self.new_pk_hash.data);
        out.extend_from_slice(&self.fee_token.to_be_bytes());
        out.extend_from_slice(&pack_fee_amount(&self.fee));
        out.extend_from_slice(&self.nonce.to_be_bytes());
        out
    }

    /// Provides a message to be signed with the Ethereum private key.
    pub fn get_eth_signed_data(&self) -> Result<Vec<u8>, anyhow::Error> {
        // Fee data is not included into ETH signature input, since it would require
        // to either have more chunks in pubdata (if fee amount is unpacked), unpack
        // fee on contract (if fee amount is packed), or display non human-readable
        // amount in message (if fee amount is packed and is not unpacked on contract).
        // Either of these options is either non user-friendly or increase cost of
        // operation. Instead, fee data is signed via zkSync signature, which is essentially
        // free. This signature will be verified in the circuit.

        const CHANGE_PUBKEY_SIGNATURE_LEN: usize = 152;
        let mut eth_signed_msg = Vec::with_capacity(CHANGE_PUBKEY_SIGNATURE_LEN);
        eth_signed_msg.extend_from_slice(b"Register zkSync pubkey:\n\n");
        eth_signed_msg.extend_from_slice(
            format!(
                "{pubkey}\n\
                 nonce: 0x{nonce}\n\
                 account id: 0x{account_id}\
                 \n\n",
                pubkey = hex::encode(&self.new_pk_hash.data).to_ascii_lowercase(),
                nonce = hex::encode(&self.nonce.to_be_bytes()).to_ascii_lowercase(),
                account_id = hex::encode(&self.account_id.to_be_bytes()).to_ascii_lowercase()
            )
            .as_bytes(),
        );
        eth_signed_msg.extend_from_slice(b"Only sign this message for a trusted client!");
        ensure!(
            eth_signed_msg.len() == CHANGE_PUBKEY_SIGNATURE_LEN,
            "Change pubkey signed message len is too big: {}, expected: {}",
            eth_signed_msg.len(),
            CHANGE_PUBKEY_SIGNATURE_LEN
        );
        Ok(eth_signed_msg)
    }

    /// Decodes the Ethereum address from the provided Ethereum signature.
    pub fn verify_eth_signature(&self) -> Option<Address> {
        self.eth_signature.as_ref().and_then(|sign| {
            self.get_eth_signed_data()
                .ok()
                .and_then(|msg| sign.signature_recover_signer(&msg).ok())
        })
    }

    /// Verifies the transaction correctness:
    ///
    /// - Ethereum signature (if set) must correspond to the account address.
    /// - zkSync signature must correspond to the `new_pk_hash` field of the transaction.
    /// - `account_id` field must be within supported range.
    /// - `fee_token` field must be within supported range.
    /// - `fee` field must represent a packable value.
    pub fn check_correctness(&self) -> bool {
        (self.eth_signature.is_none() || self.verify_eth_signature() == Some(self.account))
            && self.verify_signature() == Some(self.new_pk_hash)
            && self.account_id <= max_account_id()
            && self.fee_token <= max_token_id()
            && is_fee_amount_packable(&self.fee)
    }
}<|MERGE_RESOLUTION|>--- conflicted
+++ resolved
@@ -119,13 +119,7 @@
     /// Restores the `PubKeyHash` from the transaction signature.
     pub fn verify_signature(&self) -> Option<PubKeyHash> {
         if let VerifiedSignatureCache::Cached(cached_signer) = &self.cached_signer {
-<<<<<<< HEAD
-            cached_signer.clone()
-=======
             *cached_signer
-        } else if let Some(pub_key) = self.signature.verify_musig(&self.get_bytes()) {
-            Some(PubKeyHash::from_pubkey(&pub_key))
->>>>>>> 4ebcc31e
         } else {
             self.signature
                 .verify_musig(&self.get_bytes())

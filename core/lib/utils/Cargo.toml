--- conflicted
+++ resolved
@@ -15,10 +15,7 @@
 serde = { version = "1.0", features = ["derive"] }
 anyhow = "1.0"
 futures = "0.3"
-<<<<<<< HEAD
 hex = "0.4"
-=======
 
 [dev-dependencies]
-serde_json = "1.0.0"
->>>>>>> bb2be166
+serde_json = "1.0.0"
use crate::params;
use crate::primitives::GetBits;

use std::collections::HashMap;
use std::convert::TryInto;

use bigdecimal::BigDecimal;
use failure::ensure;
use ff::PrimeField;
use serde::{Deserialize, Deserializer, Serialize, Serializer};

use super::Engine;
use super::Fr;
use super::{AccountId, AccountUpdates, Nonce, TokenId};
use crate::circuit::account::{Balance, CircuitAccount};
use crate::circuit::utils::pub_key_hash_bytes;
use crate::merkle_tree::pedersen_hasher::BabyPedersenHasher;
use crate::node::PrivateKey;
use crate::params::JUBJUB_PARAMS;
use franklin_crypto::eddsa::PublicKey;
use franklin_crypto::jubjub::FixedGenerators;

#[derive(Clone, PartialEq, Default, Eq, Hash, PartialOrd, Ord)]
pub struct AccountAddress {
    pub data: [u8; params::FR_ADDRESS_LEN],
}

impl std::fmt::Debug for AccountAddress {
    fn fmt(&self, f: &mut std::fmt::Formatter<'_>) -> std::fmt::Result {
        write!(f, "{}", self.to_hex())
    }
}

impl AccountAddress {
    pub fn zero() -> Self {
        AccountAddress {
            data: [0; params::FR_ADDRESS_LEN],
        }
    }

    pub fn to_hex(&self) -> String {
        format!("sync:{}", hex::encode(&self.data))
    }

    pub fn from_hex(s: &str) -> Result<Self, failure::Error> {
        ensure!(s.starts_with("sync:"), "Address should start with sync:");
        let bytes = hex::decode(&s[5..])?;
        Self::from_bytes(&bytes)
    }

    pub fn from_bytes(bytes: &[u8]) -> Result<Self, failure::Error> {
        ensure!(bytes.len() == params::FR_ADDRESS_LEN, "Size mismatch");
        Ok(AccountAddress {
            data: bytes.try_into().unwrap(),
        })
    }

    pub fn from_pubkey(public_key: &PublicKey<Engine>) -> Self {
        let mut pk_hash =
            pub_key_hash_bytes(public_key, &params::PEDERSEN_HASHER as &BabyPedersenHasher);
        pk_hash.reverse();
        Self::from_bytes(&pk_hash).expect("pk convert error")
    }

<<<<<<< HEAD
    pub fn from_privkey(private_key: &PrivateKey) -> Self {
        let pub_key = PublicKey::from_private(
            private_key,
            FixedGenerators::SpendingKeyGenerator,
            &JUBJUB_PARAMS,
        );
        Self::from_pubkey(&pub_key)
=======
    pub fn to_fr(&self) -> Fr {
        Fr::from_hex(&format!("0x{}", hex::encode(&self.data))).unwrap()
>>>>>>> e86ffb01
    }
}

impl Serialize for AccountAddress {
    fn serialize<S>(&self, serializer: S) -> Result<S::Ok, S::Error>
    where
        S: Serializer,
    {
        serializer.serialize_str(&self.to_hex())
    }
}

impl<'de> Deserialize<'de> for AccountAddress {
    fn deserialize<D>(deserializer: D) -> Result<Self, D::Error>
    where
        D: Deserializer<'de>,
    {
        use serde::de::Error;
        String::deserialize(deserializer).and_then(|string| {
            AccountAddress::from_hex(&string).map_err(|err| Error::custom(err.to_string()))
        })
    }
}

#[derive(Debug, Clone, Serialize, Deserialize)]
pub struct Account {
    pub address: AccountAddress,
    balances: HashMap<TokenId, BigDecimal>,
    pub nonce: Nonce,
}

impl PartialEq for Account {
    fn eq(&self, other: &Account) -> bool {
        self.get_bits_le().eq(&other.get_bits_le())
    }
}

#[derive(Debug, Clone, Serialize, Deserialize)]
pub enum AccountUpdate {
    Create {
        address: AccountAddress,
        nonce: Nonce,
    },
    Delete {
        address: AccountAddress,
        nonce: Nonce,
    },
    UpdateBalance {
        old_nonce: Nonce,
        new_nonce: Nonce,
        // (token, old, new)
        balance_update: (TokenId, BigDecimal, BigDecimal),
    },
}

// TODO: Check if coding to Fr is the same as in the circuit.
impl From<Account> for CircuitAccount<super::Engine> {
    fn from(acc: Account) -> Self {
        let mut circuit_account = CircuitAccount::default();

        let balances: Vec<_> = acc
            .balances
            .iter()
            .map(|(id, b)| {
                (
                    *id,
                    Balance {
                        value: Fr::from_str(&b.to_string()).unwrap(),
                    },
                )
            })
            .collect();

        for (i, b) in balances.into_iter() {
            circuit_account.subtree.insert(u32::from(i), b);
        }

        circuit_account.nonce = Fr::from_str(&acc.nonce.to_string()).unwrap();
        circuit_account.pub_key_hash = acc.address.to_fr();
        circuit_account
    }
}

impl AccountUpdate {
    pub fn reversed_update(&self) -> Self {
        match self {
            AccountUpdate::Create { address, nonce } => AccountUpdate::Delete {
                address: address.clone(),
                nonce: *nonce,
            },
            AccountUpdate::Delete { address, nonce } => AccountUpdate::Create {
                address: address.clone(),
                nonce: *nonce,
            },
            AccountUpdate::UpdateBalance {
                old_nonce,
                new_nonce,
                balance_update,
            } => AccountUpdate::UpdateBalance {
                old_nonce: *new_nonce,
                new_nonce: *old_nonce,
                balance_update: (
                    balance_update.0,
                    balance_update.2.clone(),
                    balance_update.1.clone(),
                ),
            },
        }
    }
}

impl Default for Account {
    fn default() -> Self {
        Self {
            balances: HashMap::new(),
            nonce: 0,
            address: AccountAddress::default(),
        }
    }
}

impl GetBits for Account {
    fn get_bits_le(&self) -> Vec<bool> {
        CircuitAccount::<super::Engine>::from(self.clone()).get_bits_le()
    }
}

impl Account {
    pub fn default_with_address(address: &AccountAddress) -> Account {
        let mut account = Account::default();
        account.address = address.clone();
        account
    }

    pub fn create_account(id: AccountId, address: AccountAddress) -> (Account, AccountUpdates) {
        let mut account = Account::default();
        account.address = address;
        let updates = vec![(
            id,
            AccountUpdate::Create {
                address: account.address.clone(),
                nonce: account.nonce,
            },
        )];
        (account, updates)
    }

    pub fn get_balance(&self, token: TokenId) -> BigDecimal {
        self.balances.get(&token).cloned().unwrap_or_default()
    }

    pub fn set_balance(&mut self, token: TokenId, amount: BigDecimal) {
        self.balances.insert(token, amount);
    }

    pub fn add_balance(&mut self, token: TokenId, amount: &BigDecimal) {
        let mut balance = self.balances.remove(&token).unwrap_or_default();
        balance += amount;
        self.balances.insert(token, balance);
    }

    pub fn sub_balance(&mut self, token: TokenId, amount: &BigDecimal) {
        let mut balance = self.balances.remove(&token).unwrap_or_default();
        balance -= amount;
        self.balances.insert(token, balance);
    }

    pub fn apply_updates(mut account: Option<Self>, updates: &[AccountUpdate]) -> Option<Self> {
        for update in updates {
            account = Account::apply_update(account, update.clone());
        }
        account
    }

    pub fn apply_update(account: Option<Self>, update: AccountUpdate) -> Option<Self> {
        match account {
            Some(mut account) => match update {
                AccountUpdate::Delete { .. } => None,
                AccountUpdate::UpdateBalance {
                    balance_update: (token, _, amount),
                    new_nonce,
                    ..
                } => {
                    account.set_balance(token, amount);
                    account.nonce = new_nonce;
                    Some(account)
                }
                _ => {
                    error!(
                        "Incorrect update received {:?} for account {:?}",
                        update, account
                    );
                    Some(account)
                }
            },
            None => match update {
                AccountUpdate::Create { address, nonce, .. } => {
                    let mut new_account = Account::default();
                    new_account.address = address;
                    new_account.nonce = nonce;
                    Some(new_account)
                }
                _ => {
                    error!("Incorrect update received {:?} for empty account", update);
                    None
                }
            },
        }
    }

    pub fn get_nonzero_balances(&self) -> HashMap<TokenId, BigDecimal> {
        let mut balances = self.balances.clone();
        balances.retain(|_, v| v != &BigDecimal::from(0));
        balances
    }
}

#[cfg(test)]
mod test {
    use super::*;
    use crate::node::{apply_updates, reverse_updates, AccountAddress, AccountMap, AccountUpdates};

    #[test]
    fn test_default_account() {
        let a = Account::default();
        a.get_bits_le();
    }

    #[test]
    fn test_account_update() {
        let create = AccountUpdate::Create {
            address: AccountAddress::default(),
            nonce: 1,
        };

        let bal_update = AccountUpdate::UpdateBalance {
            old_nonce: 1,
            new_nonce: 2,
            balance_update: (0, BigDecimal::from(0), BigDecimal::from(5)),
        };

        let delete = AccountUpdate::Delete {
            address: AccountAddress::default(),
            nonce: 2,
        };

        {
            {
                let mut created_account = Account::default();
                created_account.nonce = 1;
                assert_eq!(
                    Account::apply_update(None, create.clone())
                        .unwrap()
                        .get_bits_le(),
                    created_account.get_bits_le()
                );
            }

            assert!(Account::apply_update(None, bal_update.clone()).is_none());
            assert!(Account::apply_update(None, delete.clone()).is_none());
        }
        {
            assert_eq!(
                Account::apply_update(Some(Account::default()), create.clone())
                    .unwrap()
                    .get_bits_le(),
                Account::default().get_bits_le()
            );
            {
                let mut updated_account = Account::default();
                updated_account.nonce = 2;
                updated_account.set_balance(0, BigDecimal::from(5));
                assert_eq!(
                    Account::apply_update(Some(Account::default()), bal_update.clone())
                        .unwrap()
                        .get_bits_le(),
                    updated_account.get_bits_le()
                );
            }
            assert!(Account::apply_update(Some(Account::default()), delete.clone()).is_none());
        }
    }

    #[test]
    fn test_account_updates() {
        // Create two accounts: 0, 1
        // In updates -> delete 0, update balance of 1, create account 2
        // Reverse updates

        let account_map_initial = {
            let mut map = AccountMap::default();
            let mut account_0 = Account::default();
            account_0.nonce = 8;
            let mut account_1 = Account::default();
            account_1.nonce = 16;
            map.insert(0, account_0);
            map.insert(1, account_1);
            map
        };

        let account_map_updated_expected = {
            let mut map = AccountMap::default();
            let mut account_1 = Account::default();
            account_1.nonce = 17;
            account_1.set_balance(0, BigDecimal::from(256));
            map.insert(1, account_1);
            let mut account_2 = Account::default();
            account_2.nonce = 36;
            map.insert(2, account_2);
            map
        };

        let updates = {
            let mut updates = AccountUpdates::new();
            updates.push((
                0,
                AccountUpdate::Delete {
                    address: AccountAddress::default(),
                    nonce: 8,
                },
            ));
            updates.push((
                1,
                AccountUpdate::UpdateBalance {
                    old_nonce: 16,
                    new_nonce: 17,
                    balance_update: (0, BigDecimal::from(0), BigDecimal::from(256)),
                },
            ));
            updates.push((
                2,
                AccountUpdate::Create {
                    address: AccountAddress::default(),
                    nonce: 36,
                },
            ));
            updates
        };

        let account_map_updated = {
            let mut map = account_map_initial.clone();
            apply_updates(&mut map, updates.clone());
            map
        };

        assert_eq!(account_map_updated, account_map_updated_expected);

        let account_map_updated_back = {
            let mut map = account_map_updated.clone();
            let mut reversed = updates;
            reverse_updates(&mut reversed);
            apply_updates(&mut map, reversed);
            map
        };

        assert_eq!(account_map_updated_back, account_map_initial);
    }
}<|MERGE_RESOLUTION|>--- conflicted
+++ resolved
@@ -62,7 +62,10 @@
         Self::from_bytes(&pk_hash).expect("pk convert error")
     }
 
-<<<<<<< HEAD
+    pub fn to_fr(&self) -> Fr {
+        Fr::from_hex(&format!("0x{}", hex::encode(&self.data))).unwrap()
+    }
+
     pub fn from_privkey(private_key: &PrivateKey) -> Self {
         let pub_key = PublicKey::from_private(
             private_key,
@@ -70,10 +73,6 @@
             &JUBJUB_PARAMS,
         );
         Self::from_pubkey(&pub_key)
-=======
-    pub fn to_fr(&self) -> Fr {
-        Fr::from_hex(&format!("0x{}", hex::encode(&self.data))).unwrap()
->>>>>>> e86ffb01
     }
 }
 

use super::{Nonce, TokenId};

use crate::node::{
    is_fee_amount_packable, is_token_amount_packable, pack_fee_amount, pack_token_amount,
    public_key_from_private, CloseOp, TransferOp, WithdrawOp,
};
use bigdecimal::BigDecimal;
use crypto::{digest::Digest, sha2::Sha256};

use super::account::PubKeyHash;
use super::Engine;
use crate::franklin_crypto::alt_babyjubjub::fs::FsRepr;
use crate::franklin_crypto::alt_babyjubjub::JubjubEngine;
use crate::franklin_crypto::alt_babyjubjub::{edwards, AltJubjubBn256};
use crate::franklin_crypto::bellman::pairing::ff::{PrimeField, PrimeFieldRepr};
use crate::franklin_crypto::eddsa::{PrivateKey, PublicKey, Seed, Signature};
use crate::franklin_crypto::jubjub::FixedGenerators;
use crate::franklin_crypto::rescue::RescueEngine;
use crate::misc::utils::format_ether;
use crate::node::operations::ChangePubKeyOp;
<<<<<<< HEAD
use crate::params::{JUBJUB_PARAMS, RESCUE_PARAMS};
use crate::primitives::{
    big_decimal_to_u128, pedersen_hash_tx_msg, rescue_hash_tx_msg, u128_to_bigdecimal,
};
use ethsign::{SecretKey, Signature as ETHSignature};
use failure::{ensure, format_err};
=======
use crate::params::JUBJUB_PARAMS;
use crate::primitives::{big_decimal_to_u128, pedersen_hash_tx_msg, u128_to_bigdecimal};
use failure::{bail, ensure, format_err};
use parity_crypto::publickey::{
    public_to_address, recover, sign, KeyPair, Signature as ETHSignature,
};
>>>>>>> 8f0eef8c
use serde::{Deserialize, Deserializer, Serialize, Serializer};
use std::convert::TryInto;
use std::fmt;
use std::str::FromStr;
use web3::types::{Address, H256};

#[derive(Debug, Clone, PartialEq, Default, Eq, Hash, PartialOrd, Ord)]
pub struct TxHash {
    data: [u8; 32],
}

impl AsRef<[u8]> for TxHash {
    fn as_ref(&self) -> &[u8] {
        &self.data
    }
}

impl ToString for TxHash {
    fn to_string(&self) -> String {
        format!("sync-tx:{}", hex::encode(&self.data))
    }
}

impl FromStr for TxHash {
    type Err = failure::Error;

    fn from_str(s: &str) -> Result<Self, Self::Err> {
        ensure!(
            s.starts_with("sync-tx:"),
            "TxHash should start with sync-tx:"
        );
        let bytes = hex::decode(&s[8..])?;
        ensure!(bytes.len() == 32, "Size mismatch");
        Ok(TxHash {
            data: bytes.as_slice().try_into().unwrap(),
        })
    }
}

impl Serialize for TxHash {
    fn serialize<S>(&self, serializer: S) -> Result<S::Ok, S::Error>
    where
        S: Serializer,
    {
        serializer.serialize_str(&self.to_string())
    }
}

impl<'de> Deserialize<'de> for TxHash {
    fn deserialize<D>(deserializer: D) -> Result<Self, D::Error>
    where
        D: Deserializer<'de>,
    {
        use serde::de::Error;
        String::deserialize(deserializer).and_then(|string| {
            Self::from_str(&string).map_err(|err| Error::custom(err.to_string()))
        })
    }
}

/// Stores precomputed signature verification result to speedup tx execution
#[derive(Debug, Clone)]
enum VerifiedSignatureCache {
    /// No cache scenario
    NotCached,
    /// Cached: None if signature is incorrect.
    Cached(Option<PubKeyHash>),
}

impl Default for VerifiedSignatureCache {
    fn default() -> Self {
        Self::NotCached
    }
}

/// Signed by user.

#[derive(Debug, Clone, Serialize, Deserialize)]
#[serde(rename_all = "camelCase")]
pub struct Transfer {
    pub from: Address,
    pub to: Address,
    pub token: TokenId,
    pub amount: BigDecimal,
    pub fee: BigDecimal,
    pub nonce: Nonce,
    pub signature: TxSignature,
    #[serde(skip)]
    cached_signer: VerifiedSignatureCache,
}

impl Transfer {
    const TX_TYPE: u8 = 5;

    /// Creates transaction from parts
    /// signature is optional, because sometimes we don't know it (i.e. data_restore)
    pub fn new(
        from: Address,
        to: Address,
        token: TokenId,
        amount: BigDecimal,
        fee: BigDecimal,
        nonce: Nonce,
        signature: Option<TxSignature>,
    ) -> Self {
        let mut tx = Self {
            from,
            to,
            token,
            amount,
            fee,
            nonce,
            signature: signature.clone().unwrap_or_default(),
            cached_signer: VerifiedSignatureCache::NotCached,
        };
        if signature.is_some() {
            tx.cached_signer = VerifiedSignatureCache::Cached(tx.verify_signature());
        }
        tx
    }

    /// Creates signed transaction using private key, checks for correcteness
    pub fn new_signed(
        from: Address,
        to: Address,
        token: TokenId,
        amount: BigDecimal,
        fee: BigDecimal,
        nonce: Nonce,
        private_key: &PrivateKey<Engine>,
    ) -> Result<Self, failure::Error> {
        let mut tx = Self::new(from, to, token, amount, fee, nonce, None);
        tx.signature = TxSignature::sign_musig(private_key, &tx.get_bytes());
        if !tx.check_correctness() {
            bail!("Transfer is incorrect, check amounts");
        }
        Ok(tx)
    }

    pub fn get_bytes(&self) -> Vec<u8> {
        let mut out = Vec::new();
        out.extend_from_slice(&[Self::TX_TYPE]);
        out.extend_from_slice(&self.from.as_bytes());
        out.extend_from_slice(&self.to.as_bytes());
        out.extend_from_slice(&self.token.to_be_bytes());
        out.extend_from_slice(&pack_token_amount(&self.amount));
        out.extend_from_slice(&pack_fee_amount(&self.fee));
        out.extend_from_slice(&self.nonce.to_be_bytes());
        out
    }

    pub fn check_correctness(&mut self) -> bool {
        let mut valid = self.amount.is_integer() // TODO: remove after # 366
            && self.fee.is_integer()
            && is_token_amount_packable(&self.amount)
            && is_fee_amount_packable(&self.fee);
        if valid {
            let signer = self.verify_signature();
            valid = valid && signer.is_some();
            self.cached_signer = VerifiedSignatureCache::Cached(signer);
        };
        valid
    }

    pub fn verify_signature(&self) -> Option<PubKeyHash> {
<<<<<<< HEAD
        self.signature
            .verify_musig_rescue(&self.get_bytes())
            .as_ref()
            .map(PubKeyHash::from_pubkey)
=======
        if let VerifiedSignatureCache::Cached(cached_signer) = &self.cached_signer {
            cached_signer.clone()
        } else if let Some(pub_key) = self.signature.verify_musig_sha256(&self.get_bytes()) {
            Some(PubKeyHash::from_pubkey(&pub_key))
        } else {
            None
        }
>>>>>>> 8f0eef8c
    }

    /// Get message that should be signed by Ethereum keys of the account for 2F authentication.
    pub fn get_ethereum_sign_message(&self, token_symbol: &str) -> String {
        format!(
            "Transfer {amount} {token}\n\
            To: {to:?}\n\
            Nonce: {nonce}\n\
            Fee: {fee} {token}",
            amount = format_ether(&self.amount),
            token = token_symbol,
            to = self.to,
            nonce = self.nonce,
            fee = format_ether(&self.fee),
        )
    }
}

#[derive(Debug, Clone, Serialize, Deserialize)]
#[serde(rename_all = "camelCase")]
pub struct Withdraw {
    pub from: Address,
    pub to: Address,
    pub token: TokenId,
    pub amount: BigDecimal,
    pub fee: BigDecimal,
    pub nonce: Nonce,
    pub signature: TxSignature,
    #[serde(skip)]
    cached_signer: VerifiedSignatureCache,
}

impl Withdraw {
    const TX_TYPE: u8 = 3;

    /// Creates transaction from parts
    /// signature is optional, because sometimes we don't know it (i.e. data_restore)
    pub fn new(
        from: Address,
        to: Address,
        token: TokenId,
        amount: BigDecimal,
        fee: BigDecimal,
        nonce: Nonce,
        signature: Option<TxSignature>,
    ) -> Self {
        let mut tx = Self {
            from,
            to,
            token,
            amount,
            fee,
            nonce,
            signature: signature.clone().unwrap_or_default(),
            cached_signer: VerifiedSignatureCache::NotCached,
        };
        if signature.is_some() {
            tx.cached_signer = VerifiedSignatureCache::Cached(tx.verify_signature());
        }
        tx
    }

    /// Creates signed transaction using private key, checks for correcteness
    pub fn new_signed(
        from: Address,
        to: Address,
        token: TokenId,
        amount: BigDecimal,
        fee: BigDecimal,
        nonce: Nonce,
        private_key: &PrivateKey<Engine>,
    ) -> Result<Self, failure::Error> {
        let mut tx = Self::new(from, to, token, amount, fee, nonce, None);
        tx.signature = TxSignature::sign_musig(private_key, &tx.get_bytes());
        if !tx.check_correctness() {
            bail!("Transfer is incorrect, check amounts");
        }
        Ok(tx)
    }

    pub fn get_bytes(&self) -> Vec<u8> {
        let mut out = Vec::new();
        out.extend_from_slice(&[Self::TX_TYPE]);
        out.extend_from_slice(&self.from.as_bytes());
        out.extend_from_slice(self.to.as_bytes());
        out.extend_from_slice(&self.token.to_be_bytes());
        out.extend_from_slice(&big_decimal_to_u128(&self.amount).to_be_bytes());
        out.extend_from_slice(&pack_fee_amount(&self.fee));
        out.extend_from_slice(&self.nonce.to_be_bytes());
        out
    }

    pub fn check_correctness(&mut self) -> bool {
        let mut valid = self.amount <= u128_to_bigdecimal(u128::max_value())
            && self.amount.is_integer() // TODO: remove after # 366
            && self.fee.is_integer()
            && is_fee_amount_packable(&self.fee);

        if valid {
            let signer = self.verify_signature();
            valid = valid && signer.is_some();
            self.cached_signer = VerifiedSignatureCache::Cached(signer);
        }
        valid
    }

    pub fn verify_signature(&self) -> Option<PubKeyHash> {
<<<<<<< HEAD
        if let Some(pub_key) = self.signature.verify_musig_rescue(&self.get_bytes()) {
=======
        if let VerifiedSignatureCache::Cached(cached_signer) = &self.cached_signer {
            cached_signer.clone()
        } else if let Some(pub_key) = self.signature.verify_musig_sha256(&self.get_bytes()) {
>>>>>>> 8f0eef8c
            Some(PubKeyHash::from_pubkey(&pub_key))
        } else {
            None
        }
    }

    /// Get message that should be signed by Ethereum keys of the account for 2F authentication.
    pub fn get_ethereum_sign_message(&self, token_symbol: &str) -> String {
        format!(
            "Withdraw {amount} {token}\n\
            To: {to:?}\n\
            Nonce: {nonce}\n\
            Fee: {fee} {token}",
            amount = format_ether(&self.amount),
            token = token_symbol,
            to = self.to,
            nonce = self.nonce,
            fee = format_ether(&self.fee),
        )
    }
}

#[derive(Debug, Clone, Serialize, Deserialize)]
#[serde(rename_all = "camelCase")]
pub struct Close {
    pub account: Address,
    pub nonce: Nonce,
    pub signature: TxSignature,
}

impl Close {
    const TX_TYPE: u8 = 4;

    pub fn get_bytes(&self) -> Vec<u8> {
        let mut out = Vec::new();
        out.extend_from_slice(&[Self::TX_TYPE]);
        out.extend_from_slice(&self.account.as_bytes());
        out.extend_from_slice(&self.nonce.to_be_bytes());
        out
    }

    pub fn verify_signature(&self) -> Option<PubKeyHash> {
        if let Some(pub_key) = self.signature.verify_musig_rescue(&self.get_bytes()) {
            Some(PubKeyHash::from_pubkey(&pub_key))
        } else {
            None
        }
    }

    pub fn check_correctness(&self) -> bool {
        self.verify_signature().is_some()
    }
}

#[derive(Debug, Clone, Serialize, Deserialize)]
#[serde(rename_all = "camelCase")]
pub struct ChangePubKey {
    pub account: Address,
    pub new_pk_hash: PubKeyHash,
    pub nonce: Nonce,
    pub eth_signature: Option<PackedEthSignature>,
}

impl ChangePubKey {
    const TX_TYPE: u8 = 7;

    /// GetBytes for this transaction is used for hashing.
    pub fn get_bytes(&self) -> Vec<u8> {
        let mut out = Vec::new();
        out.extend_from_slice(&[Self::TX_TYPE]);
        out.extend_from_slice(&self.account.as_bytes());
        out.extend_from_slice(&self.new_pk_hash.data);
        out.extend_from_slice(&self.nonce.to_be_bytes());
        if let Some(sign) = &self.eth_signature {
            out.extend_from_slice(&sign.serialize_packed())
        }
        out
    }

    pub fn get_eth_signed_data(
        nonce: Nonce,
        new_pubkey_hash: &PubKeyHash,
    ) -> Result<Vec<u8>, failure::Error> {
        const CHANGE_PUBKEY_SIGNATURE_LEN: usize = 135;
        let mut eth_signed_msg = Vec::with_capacity(CHANGE_PUBKEY_SIGNATURE_LEN);
        eth_signed_msg.extend_from_slice(b"Register ZK Sync pubkey:\n\n");
        eth_signed_msg.extend_from_slice(
            format!(
                "{} nonce: 0x{}\n\n",
                new_pubkey_hash.to_hex().to_ascii_lowercase(),
                hex::encode(&nonce.to_be_bytes()).to_ascii_lowercase()
            )
            .as_bytes(),
        );
        eth_signed_msg.extend_from_slice(b"Only sign this message for a trusted client!");
        ensure!(
            eth_signed_msg.len() == CHANGE_PUBKEY_SIGNATURE_LEN,
            "Change pubkey signed message len is too big"
        );
        Ok(eth_signed_msg)
    }

    pub fn verify_eth_signature(&self) -> Option<Address> {
        self.eth_signature.as_ref().and_then(|sign| {
            Self::get_eth_signed_data(self.nonce, &self.new_pk_hash)
                .ok()
                .and_then(|msg| sign.signature_recover_signer(&msg).ok())
        })
    }

    pub fn check_correctness(&self) -> bool {
        self.eth_signature.is_none() || self.verify_eth_signature() == Some(self.account)
    }
}

#[derive(Debug, Clone, Serialize, Deserialize)]
#[serde(tag = "type")]
pub enum FranklinTx {
    Transfer(Box<Transfer>),
    Withdraw(Box<Withdraw>),
    Close(Box<Close>),
    ChangePubKey(Box<ChangePubKey>),
}

impl FranklinTx {
    pub fn hash(&self) -> TxHash {
        let bytes = match self {
            FranklinTx::Transfer(tx) => tx.get_bytes(),
            FranklinTx::Withdraw(tx) => tx.get_bytes(),
            FranklinTx::Close(tx) => tx.get_bytes(),
            FranklinTx::ChangePubKey(tx) => tx.get_bytes(),
        };

        let mut hasher = Sha256::new();
        hasher.input(&bytes);
        let mut out = [0u8; 32];
        hasher.result(&mut out);
        TxHash { data: out }
    }

    pub fn account(&self) -> Address {
        match self {
            FranklinTx::Transfer(tx) => tx.from,
            FranklinTx::Withdraw(tx) => tx.from,
            FranklinTx::Close(tx) => tx.account,
            FranklinTx::ChangePubKey(tx) => tx.account,
        }
    }

    pub fn nonce(&self) -> Nonce {
        match self {
            FranklinTx::Transfer(tx) => tx.nonce,
            FranklinTx::Withdraw(tx) => tx.nonce,
            FranklinTx::Close(tx) => tx.nonce,
            FranklinTx::ChangePubKey(tx) => tx.nonce,
        }
    }

    pub fn check_correctness(&mut self) -> bool {
        match self {
            FranklinTx::Transfer(tx) => tx.check_correctness(),
            FranklinTx::Withdraw(tx) => tx.check_correctness(),
            FranklinTx::Close(tx) => tx.check_correctness(),
            FranklinTx::ChangePubKey(tx) => tx.check_correctness(),
        }
    }

    pub fn get_bytes(&self) -> Vec<u8> {
        match self {
            FranklinTx::Transfer(tx) => tx.get_bytes(),
            FranklinTx::Withdraw(tx) => tx.get_bytes(),
            FranklinTx::Close(tx) => tx.get_bytes(),
            FranklinTx::ChangePubKey(tx) => tx.get_bytes(),
        }
    }

    pub fn min_chunks(&self) -> usize {
        match self {
            FranklinTx::Transfer(_) => TransferOp::CHUNKS,
            FranklinTx::Withdraw(_) => WithdrawOp::CHUNKS,
            FranklinTx::Close(_) => CloseOp::CHUNKS,
            FranklinTx::ChangePubKey(_) => ChangePubKeyOp::CHUNKS,
        }
    }

    pub fn is_withdraw(&self) -> bool {
        match self {
            FranklinTx::Withdraw(_) => true,
            _ => false,
        }
    }

    pub fn is_close(&self) -> bool {
        match self {
            FranklinTx::Close(_) => true,
            _ => false,
        }
    }
}

#[derive(Clone, Serialize, Deserialize)]
#[serde(rename_all = "camelCase")]
pub struct TxSignature {
    pub pub_key: PackedPublicKey,
    pub signature: PackedSignature,
}

impl TxSignature {
    pub fn sign_musig(pk: &PrivateKey<Engine>, msg: &[u8]) -> Self {
        Self::sign_musig_sha256(pk, msg)
    }

    pub fn verify_musig(&self, msg: &[u8]) -> Option<PublicKey<Engine>> {
        self.verify_musig_sha256(msg)
    }

    #[allow(dead_code)]
    fn verify_musig_pedersen(&self, msg: &[u8]) -> Option<PublicKey<Engine>> {
        let hashed_msg = pedersen_hash_tx_msg(msg);
        let valid = self.pub_key.0.verify_musig_pedersen(
            &hashed_msg,
            &self.signature.0,
            FixedGenerators::SpendingKeyGenerator,
            &JUBJUB_PARAMS,
        );
        if valid {
            Some(self.pub_key.0.clone())
        } else {
            None
        }
    }

    fn verify_musig_sha256(&self, msg: &[u8]) -> Option<PublicKey<Engine>> {
        let hashed_msg = pedersen_hash_tx_msg(msg);
        let valid = self.pub_key.0.verify_musig_sha256(
            &hashed_msg,
            &self.signature.0,
            FixedGenerators::SpendingKeyGenerator,
            &JUBJUB_PARAMS,
        );
        if valid {
            Some(self.pub_key.0.clone())
        } else {
            None
        }
    }

<<<<<<< HEAD
    pub fn verify_musig_rescue(&self, msg: &[u8]) -> Option<PublicKey<Engine>> {
        let hashed_msg = rescue_hash_tx_msg(msg);
        let valid = self.pub_key.0.verify_musig_rescue(
            &hashed_msg,
            &self.signature.0,
            FixedGenerators::SpendingKeyGenerator,
            &RESCUE_PARAMS,
            &JUBJUB_PARAMS,
        );
        if valid {
            Some(self.pub_key.0.clone())
        } else {
            None
        }
    }

    pub fn sign_musig_pedersen(pk: &PrivateKey<Engine>, msg: &[u8]) -> Self {
=======
    #[allow(dead_code)]
    fn sign_musig_pedersen(pk: &PrivateKey<Engine>, msg: &[u8]) -> Self {
>>>>>>> 8f0eef8c
        let hashed_msg = pedersen_hash_tx_msg(msg);
        let seed = Seed::deterministic_seed(&pk, &hashed_msg);
        let signature = pk.musig_pedersen_sign(
            &hashed_msg,
            &seed,
            FixedGenerators::SpendingKeyGenerator,
            &JUBJUB_PARAMS,
        );

        Self {
            pub_key: PackedPublicKey(public_key_from_private(pk)),
            signature: PackedSignature(signature),
        }
    }

    fn sign_musig_sha256(pk: &PrivateKey<Engine>, msg: &[u8]) -> Self {
        let hashed_msg = pedersen_hash_tx_msg(msg);
        let seed = Seed::deterministic_seed(&pk, &hashed_msg);
        let signature = pk.musig_sha256_sign(
            &hashed_msg,
            &seed,
            FixedGenerators::SpendingKeyGenerator,
            &JUBJUB_PARAMS,
        );

        Self {
            pub_key: PackedPublicKey(public_key_from_private(pk)),
            signature: PackedSignature(signature),
        }
    }

    pub fn sign_musig_rescue(pk: &PrivateKey<Engine>, msg: &[u8]) -> Self
    where
        Engine: RescueEngine,
    {
        let hashed_msg = rescue_hash_tx_msg(msg);
        let seed = Seed::deterministic_seed(&pk, &hashed_msg);
        let signature = pk.musig_rescue_sign(
            &hashed_msg,
            &seed,
            FixedGenerators::SpendingKeyGenerator,
            &RESCUE_PARAMS,
            &JUBJUB_PARAMS,
        );

        Self {
            pub_key: PackedPublicKey(public_key_from_private(pk)),
            signature: PackedSignature(signature),
        }
    }

    /// Deserialize signature from packed bytes representation.
    /// [0..32] - packed pubkey of the signer.
    /// [32..96] - packed r,s of the signature
    pub fn deserialize_from_packed_bytes(bytes: &[u8]) -> Result<Self, failure::Error> {
        ensure!(bytes.len() == 32 + 64, "packed signature length mismatch");
        Ok(Self {
            pub_key: PackedPublicKey::deserialize_packed(&bytes[0..32])?,
            signature: PackedSignature::deserialize_packed(&bytes[32..])?,
        })
    }
}

impl Default for TxSignature {
    fn default() -> Self {
        Self {
            pub_key: PackedPublicKey::deserialize_packed(&[0; 32]).unwrap(),
            signature: PackedSignature::deserialize_packed(&[0; 64]).unwrap(),
        }
    }
}

impl std::fmt::Debug for TxSignature {
    fn fmt(&self, f: &mut std::fmt::Formatter<'_>) -> Result<(), std::fmt::Error> {
        let hex_pk = hex::encode(&self.pub_key.serialize_packed().unwrap());
        let hex_sign = hex::encode(&self.signature.serialize_packed().unwrap());
        write!(f, "{{ pub_key: {}, sign: {} }}", hex_pk, hex_sign)
    }
}

#[derive(Clone)]
pub struct PackedPublicKey(pub PublicKey<Engine>);

impl PackedPublicKey {
    pub fn serialize_packed(&self) -> std::io::Result<Vec<u8>> {
        let mut packed_point = [0u8; 32];
        (self.0).0.write(packed_point.as_mut())?;
        Ok(packed_point.to_vec())
    }

    pub fn deserialize_packed(bytes: &[u8]) -> Result<Self, failure::Error> {
        ensure!(bytes.len() == 32, "PublicKey size mismatch");

        Ok(PackedPublicKey(PublicKey::<Engine>(
            edwards::Point::read(&*bytes, &JUBJUB_PARAMS as &AltJubjubBn256)
                .map_err(|e| format_err!("Failed to restore point: {}", e.to_string()))?,
        )))
    }
}

impl Serialize for PackedPublicKey {
    fn serialize<S>(&self, serializer: S) -> Result<S::Ok, S::Error>
    where
        S: Serializer,
    {
        use serde::ser::Error;
        let packed_point = self
            .serialize_packed()
            .map_err(|e| Error::custom(e.to_string()))?;

        serializer.serialize_str(&hex::encode(packed_point))
    }
}

impl<'de> Deserialize<'de> for PackedPublicKey {
    fn deserialize<D>(deserializer: D) -> Result<Self, D::Error>
    where
        D: Deserializer<'de>,
    {
        use serde::de::Error;
        String::deserialize(deserializer).and_then(|string| {
            let bytes = hex::decode(&string).map_err(|e| Error::custom(e.to_string()))?;
            PackedPublicKey::deserialize_packed(&bytes).map_err(|e| Error::custom(e.to_string()))
        })
    }
}

#[derive(Clone)]
pub struct PackedSignature(pub Signature<Engine>);

impl PackedSignature {
    pub fn serialize_packed(&self) -> std::io::Result<Vec<u8>> {
        let mut packed_signature = [0u8; 64];
        let (r_bar, s_bar) = packed_signature.as_mut().split_at_mut(32);

        (self.0).r.write(r_bar)?;
        (self.0).s.into_repr().write_le(s_bar)?;

        Ok(packed_signature.to_vec())
    }

    pub fn deserialize_packed(bytes: &[u8]) -> Result<Self, failure::Error> {
        ensure!(bytes.len() == 64, "Signature size mismatch");
        let (r_bar, s_bar) = bytes.split_at(32);

        let r = edwards::Point::read(r_bar, &JUBJUB_PARAMS as &AltJubjubBn256)
            .map_err(|e| format_err!("Failed to restore R point from R_bar: {}", e.to_string()))?;

        let mut s_repr = FsRepr::default();
        s_repr
            .read_le(s_bar)
            .map_err(|e| format_err!("s read err: {}", e.to_string()))?;

        let s = <Engine as JubjubEngine>::Fs::from_repr(s_repr)
            .map_err(|e| format_err!("Failed to restore s scalar from s_bar: {}", e.to_string()))?;

        Ok(Self(Signature { r, s }))
    }
}

impl Serialize for PackedSignature {
    fn serialize<S>(&self, serializer: S) -> Result<S::Ok, S::Error>
    where
        S: Serializer,
    {
        use serde::ser::Error;

        let packed_signature = self
            .serialize_packed()
            .map_err(|e| Error::custom(e.to_string()))?;
        serializer.serialize_str(&hex::encode(&packed_signature))
    }
}

impl<'de> Deserialize<'de> for PackedSignature {
    fn deserialize<D>(deserializer: D) -> Result<Self, D::Error>
    where
        D: Deserializer<'de>,
    {
        use serde::de::Error;
        String::deserialize(deserializer).and_then(|string| {
            let bytes = hex::decode(&string).map_err(|e| Error::custom(e.to_string()))?;
            PackedSignature::deserialize_packed(&bytes).map_err(|e| Error::custom(e.to_string()))
        })
    }
}

#[derive(Debug, Clone, Serialize, Deserialize)]
#[serde(tag = "type", content = "signature")]
pub enum TxEthSignature {
    EthereumSignature(PackedEthSignature),
    EIP1271Signature(EIP1271Signature),
}

#[derive(Debug, Clone)]
pub struct EIP1271Signature(pub Vec<u8>);

impl fmt::Display for EIP1271Signature {
    fn fmt(&self, f: &mut fmt::Formatter<'_>) -> fmt::Result {
        write!(f, "EIP1271Signature 0x{}", hex::encode(&self.0.as_slice()))
    }
}

impl<'de> Deserialize<'de> for EIP1271Signature {
    fn deserialize<D>(deserializer: D) -> Result<Self, D::Error>
    where
        D: Deserializer<'de>,
    {
        use hex::FromHex;
        use serde::de::Error;

        let string = String::deserialize(deserializer)?;

        if !string.starts_with("0x") {
            return Err(Error::custom("Packed eth signature should start with 0x"));
        }

        Vec::from_hex(&string[2..])
            .map(Self)
            .map_err(|err| Error::custom(err.to_string()))
    }
}

impl Serialize for EIP1271Signature {
    fn serialize<S: Serializer>(&self, serializer: S) -> Result<S::Ok, S::Error> {
        serializer.serialize_str(&format!("0x{}", &hex::encode(self.0.as_slice())))
    }
}

/// Struct used for working with ethereum signatures created using eth_sign (using geth, ethers.js, etc)
/// message is serialized as 65 bytes long `0x` prefixed string.
///
/// Some notes on implementation of methods of this structure:
///
/// Ethereum signed messages expect v parameter to be 27 + recovery_id(0,1,2,3)
/// Library that we use for signature verification (written for bitcoin) expects v = recovery_id
///
/// That is why:
/// 1) when we create this structure by deserialization of message produced by user
/// we subtract 27 from v in `ETHSignature` and store it in ETHSignature structure this way.
/// 2) When we serialize/create this structure we add 27 to v in `ETHSignature`.
///
/// This way when we have methods that consumes &self we can be sure that ETHSignature::recover_signer works
/// And we can be sure that we are compatible with Ethereum clients.
///
#[derive(Debug, Clone, PartialEq, Eq)]
pub struct PackedEthSignature(ETHSignature);

impl PackedEthSignature {
    pub fn serialize_packed(&self) -> [u8; 65] {
        // adds 27 to v
        self.0.clone().into_electrum()
    }

    pub fn deserialize_packed(bytes: &[u8]) -> Result<Self, failure::Error> {
        ensure!(bytes.len() == 65, "eth signature length should be 65 bytes");
        // assumes v = recover + 27
        Ok(PackedEthSignature(ETHSignature::from_electrum(&bytes)))
    }

    /// Signs message using ethereum private key, results are identical to signature created
    /// using `geth`, `ethers.js`, etc. No hashing and prefixes required.
    pub fn sign(private_key: &H256, msg: &[u8]) -> Result<PackedEthSignature, failure::Error> {
        let secret_key = (*private_key).into();
        let signed_bytes = Self::message_to_signed_bytes(msg);
        let signature = sign(&secret_key, &signed_bytes)?;
        Ok(PackedEthSignature(signature))
    }

    fn message_to_signed_bytes(msg: &[u8]) -> H256 {
        let prefix = format!("\x19Ethereum Signed Message:\n{}", msg.len());
        let mut bytes = Vec::with_capacity(prefix.len() + msg.len());
        bytes.extend_from_slice(prefix.as_bytes());
        bytes.extend_from_slice(msg);
        tiny_keccak::keccak256(&bytes).into()
    }

    /// Checks signature and returns ethereum address of the signer.
    /// message should be the same message that was passed to `eth.sign`(or similar) method
    /// as argument. No hashing and prefixes required.
    pub fn signature_recover_signer(&self, msg: &[u8]) -> Result<Address, failure::Error> {
        let signed_bytes = Self::message_to_signed_bytes(msg);
        let public_key = recover(&self.0, &signed_bytes)?;
        Ok(public_to_address(&public_key))
    }

    /// Get Ethereum address from private key,
    pub fn address_from_private_key(private_key: &H256) -> Result<Address, failure::Error> {
        Ok(KeyPair::from_secret((*private_key).into())?.address())
    }
}

impl Serialize for PackedEthSignature {
    fn serialize<S>(&self, serializer: S) -> Result<S::Ok, S::Error>
    where
        S: Serializer,
    {
        let packed_signature = self.serialize_packed();
        serializer.serialize_str(&format!("0x{}", &hex::encode(&packed_signature[..])))
    }
}

impl<'de> Deserialize<'de> for PackedEthSignature {
    fn deserialize<D>(deserializer: D) -> Result<Self, D::Error>
    where
        D: Deserializer<'de>,
    {
        use serde::de::Error;
        String::deserialize(deserializer).and_then(|string| {
            if !string.starts_with("0x") {
                return Err(Error::custom("Packed eth signature should start with 0x"));
            }
            let bytes = hex::decode(&string[2..]).map_err(|e| Error::custom(e.to_string()))?;
            PackedEthSignature::deserialize_packed(&bytes).map_err(|e| Error::custom(e.to_string()))
        })
    }
}

#[cfg(test)]
mod test {
    use super::*;
    use crate::rand::{Rng, SeedableRng, XorShiftRng};

    fn gen_pk_and_msg() -> (PrivateKey<Engine>, Vec<Vec<u8>>) {
        let mut rng = XorShiftRng::from_seed([1, 2, 3, 4]);

        let pk = PrivateKey(rng.gen());

        let mut messages = Vec::new();
        messages.push(Vec::<u8>::new());
        messages.push(b"hello world".to_vec());

        (pk, messages)
    }

    #[test]
    fn test_musig_rescue_signing_verification() {
        let (pk, messages) = gen_pk_and_msg();

        for msg in &messages {
            let signature = TxSignature::sign_musig_rescue(&pk, msg);

            if let Some(sign_pub_key) = signature.verify_musig_rescue(msg) {
                let pub_key = PublicKey::from_private(
                    &pk,
                    FixedGenerators::SpendingKeyGenerator,
                    &JUBJUB_PARAMS,
                );
                assert!(
                    sign_pub_key.0.eq(&pub_key.0),
                    "Signature pub key is wrong, msg: {}",
                    hex::encode(&msg)
                );
            } else {
                panic!("Signature is incorrect, msg: {}", hex::encode(&msg));
            }
        }
    }

    #[test]
    fn test_musig_pedersen_signing_verification() {
        let (pk, messages) = gen_pk_and_msg();

        for msg in &messages {
            let signature = TxSignature::sign_musig_pedersen(&pk, msg);

            if let Some(sign_pub_key) = signature.verify_musig_pedersen(msg) {
                let pub_key = PublicKey::from_private(
                    &pk,
                    FixedGenerators::SpendingKeyGenerator,
                    &JUBJUB_PARAMS,
                );
                assert!(
                    sign_pub_key.0.eq(&pub_key.0),
                    "Signature pub key is wrong, msg: {}",
                    hex::encode(&msg)
                );
            } else {
                panic!("Signature is incorrect, msg: {}", hex::encode(&msg));
            }
        }
    }

    #[test]
    fn test_musig_sha256_signing_verification() {
        let (pk, messages) = gen_pk_and_msg();

        for msg in &messages {
            let signature = TxSignature::sign_musig_sha256(&pk, msg);

            if let Some(sign_pub_key) = signature.verify_musig_sha256(msg) {
                let pub_key = PublicKey::from_private(
                    &pk,
                    FixedGenerators::SpendingKeyGenerator,
                    &JUBJUB_PARAMS,
                );
                assert!(
                    sign_pub_key.0.eq(&pub_key.0),
                    "Signature pub key is wrong, msg: {}",
                    hex::encode(&msg)
                );
            } else {
                panic!("Signature is incorrect, msg: {}", hex::encode(&msg));
            }
        }
    }

    #[test]
    fn test_ethereum_signature_verify_with_serialization() {
        let address: Address = "52312AD6f01657413b2eaE9287f6B9ADaD93D5FE".parse().unwrap();
        let message = "hello world";

        #[derive(Debug, Serialize, Deserialize, PartialEq)]
        struct TestSignatureSerialize {
            signature: PackedEthSignature,
        }

        // signature calculated using ethers.js signer
        let test_signature_serialize = "{ \"signature\": \"0x111ea2824732851dd0893eaa5873597ba38ed08b69f6d8a0d7f5da810335566403d05281b1f56d12ca653e32eb7d67b76814b0cc8b0da2d7ad2c862d575329951b\"}";

        // test serialization
        let deserialized_signature: TestSignatureSerialize =
            serde_json::from_str(test_signature_serialize).expect("signature deserialize");
        let signature_after_roundtrip: TestSignatureSerialize = serde_json::from_str(
            &serde_json::to_string(&deserialized_signature).expect("signature serialize roundtrip"),
        )
        .expect("signature deserialize roundtrip");
        assert_eq!(
            deserialized_signature, signature_after_roundtrip,
            "signature serialize-deserialize roundtrip"
        );

        let recovered_address = deserialized_signature
            .signature
            .signature_recover_signer(message.as_bytes())
            .expect("signature verification");

        assert_eq!(address, recovered_address, "recovered address mismatch");
    }

    #[test]
    fn test_ethereum_signature_verify_examples() {
        // signatures created using geth
        // e.g. in geth console: eth.sign(eth.accounts[0], "0x")
        let examples = vec![
            ("0x8a91dc2d28b689474298d91899f0c1baf62cb85b", "0xdead", "0x13c34c76ffb42d97da67ddc5d275e92d758d1b48b5ee4b3bacd800cbeec3baff043a5ee63fea55485e1ee5d6f8b088daabd095f2ebbdc80a33806528b44bfccc1c"),
            // empty message
            ("0x8a91dc2d28b689474298d91899f0c1baf62cb85b", "0x", "0xd98f51c2ee0fd589e421348002dffec5d1b38e5bef9a41a699030456dc39298d12698158dc2a814b5f9ac6d433009dec87484a4579107be3f8f33907e92938291b"),
            // this example has v = 28, unlike others
            ("0x8a91dc2d28b689474298d91899f0c1baf62cb85b", "0x14", "0xd288b623af654c9d805e132812edf09ce244040376ca49112e91d437ecceed7c518690d4ae14149cd533f1ca4f081e6d2252c980fccc63de4d6bb818f1b668921c"),
            ];

        for (address, msg, signature) in examples {
            println!("addr: {}, msg: {}, sign: {}", address, msg, signature);
            let address = address[2..].parse::<Address>().unwrap();
            let msg = hex::decode(&msg[2..]).unwrap();
            let signature =
                PackedEthSignature::deserialize_packed(&hex::decode(&signature[2..]).unwrap())
                    .expect("signature deserialize");
            let signer_address = signature
                .signature_recover_signer(&msg)
                .expect("signature verification");
            assert_eq!(address, signer_address, "signer address mismatch");
        }
    }

    #[test]
    fn test_ethereum_signature_sign() {
        // data generated with `ethers.js`
        let private_key = "0b43c0f5b5a13a7047408d1f8c8ad32ba5879902ea6212184e0a5d1157281d76"
            .parse()
            .unwrap();

        let examples = vec![
            (b"hello world".to_vec(), "12c24491eefbac7e80f4d3f0400cd804667dab026fda1bc8bfe86650d872ba4215b0a0e297c48a54d9020daa3130222dadcb8f5ffdafc4b9293c3ef818b322b01c"),
            // empty message
            (Vec::new(), "8b7385c7bb8913b9fd176247efab0ccc72e3197abe8e2d4c6596ba58a32a91675f66e80560a5f1a42bd50d58da055630ac6c18875e5ba14a362e87e903f083941c"),
            // v = 27(others v = 28)
            (vec![0x12, 0x32, 0x12, 0x42], "463d955775a407eadfdb22437d53df42460977bf1c02cf830b579b6bd0000ff366e819af75fb7140e8797d56580acfcac0ad3567bbdeca118a5f5d37f09753f11b")
        ];
        for (msg, correct_signature) in examples {
            println!("message: 0x{}", hex::encode(&msg));
            let correct_signature = hex::decode(correct_signature).unwrap();
            let signature = PackedEthSignature::sign(&private_key, &msg)
                .expect("sign verify")
                .serialize_packed()
                .to_vec();
            assert_eq!(signature, correct_signature, "signature is incorrect");
        }
    }
}<|MERGE_RESOLUTION|>--- conflicted
+++ resolved
@@ -18,21 +18,14 @@
 use crate::franklin_crypto::rescue::RescueEngine;
 use crate::misc::utils::format_ether;
 use crate::node::operations::ChangePubKeyOp;
-<<<<<<< HEAD
 use crate::params::{JUBJUB_PARAMS, RESCUE_PARAMS};
 use crate::primitives::{
     big_decimal_to_u128, pedersen_hash_tx_msg, rescue_hash_tx_msg, u128_to_bigdecimal,
 };
-use ethsign::{SecretKey, Signature as ETHSignature};
-use failure::{ensure, format_err};
-=======
-use crate::params::JUBJUB_PARAMS;
-use crate::primitives::{big_decimal_to_u128, pedersen_hash_tx_msg, u128_to_bigdecimal};
 use failure::{bail, ensure, format_err};
 use parity_crypto::publickey::{
     public_to_address, recover, sign, KeyPair, Signature as ETHSignature,
 };
->>>>>>> 8f0eef8c
 use serde::{Deserialize, Deserializer, Serialize, Serializer};
 use std::convert::TryInto;
 use std::fmt;
@@ -198,20 +191,13 @@
     }
 
     pub fn verify_signature(&self) -> Option<PubKeyHash> {
-<<<<<<< HEAD
-        self.signature
-            .verify_musig_rescue(&self.get_bytes())
-            .as_ref()
-            .map(PubKeyHash::from_pubkey)
-=======
         if let VerifiedSignatureCache::Cached(cached_signer) = &self.cached_signer {
             cached_signer.clone()
-        } else if let Some(pub_key) = self.signature.verify_musig_sha256(&self.get_bytes()) {
+        } else if let Some(pub_key) = self.signature.verify_musig(&self.get_bytes()) {
             Some(PubKeyHash::from_pubkey(&pub_key))
         } else {
             None
         }
->>>>>>> 8f0eef8c
     }
 
     /// Get message that should be signed by Ethereum keys of the account for 2F authentication.
@@ -319,13 +305,9 @@
     }
 
     pub fn verify_signature(&self) -> Option<PubKeyHash> {
-<<<<<<< HEAD
-        if let Some(pub_key) = self.signature.verify_musig_rescue(&self.get_bytes()) {
-=======
         if let VerifiedSignatureCache::Cached(cached_signer) = &self.cached_signer {
             cached_signer.clone()
-        } else if let Some(pub_key) = self.signature.verify_musig_sha256(&self.get_bytes()) {
->>>>>>> 8f0eef8c
+        } else if let Some(pub_key) = self.signature.verify_musig(&self.get_bytes()) {
             Some(PubKeyHash::from_pubkey(&pub_key))
         } else {
             None
@@ -535,11 +517,11 @@
 
 impl TxSignature {
     pub fn sign_musig(pk: &PrivateKey<Engine>, msg: &[u8]) -> Self {
-        Self::sign_musig_sha256(pk, msg)
+        Self::sign_musig_rescue(pk, msg)
     }
 
     pub fn verify_musig(&self, msg: &[u8]) -> Option<PublicKey<Engine>> {
-        self.verify_musig_sha256(msg)
+        self.verify_musig_rescue(msg)
     }
 
     #[allow(dead_code)]
@@ -558,6 +540,7 @@
         }
     }
 
+    #[allow(dead_code)]
     fn verify_musig_sha256(&self, msg: &[u8]) -> Option<PublicKey<Engine>> {
         let hashed_msg = pedersen_hash_tx_msg(msg);
         let valid = self.pub_key.0.verify_musig_sha256(
@@ -573,8 +556,7 @@
         }
     }
 
-<<<<<<< HEAD
-    pub fn verify_musig_rescue(&self, msg: &[u8]) -> Option<PublicKey<Engine>> {
+    fn verify_musig_rescue(&self, msg: &[u8]) -> Option<PublicKey<Engine>> {
         let hashed_msg = rescue_hash_tx_msg(msg);
         let valid = self.pub_key.0.verify_musig_rescue(
             &hashed_msg,
@@ -590,11 +572,8 @@
         }
     }
 
-    pub fn sign_musig_pedersen(pk: &PrivateKey<Engine>, msg: &[u8]) -> Self {
-=======
     #[allow(dead_code)]
     fn sign_musig_pedersen(pk: &PrivateKey<Engine>, msg: &[u8]) -> Self {
->>>>>>> 8f0eef8c
         let hashed_msg = pedersen_hash_tx_msg(msg);
         let seed = Seed::deterministic_seed(&pk, &hashed_msg);
         let signature = pk.musig_pedersen_sign(
@@ -610,6 +589,7 @@
         }
     }
 
+    #[allow(dead_code)]
     fn sign_musig_sha256(pk: &PrivateKey<Engine>, msg: &[u8]) -> Self {
         let hashed_msg = pedersen_hash_tx_msg(msg);
         let seed = Seed::deterministic_seed(&pk, &hashed_msg);
@@ -626,7 +606,7 @@
         }
     }
 
-    pub fn sign_musig_rescue(pk: &PrivateKey<Engine>, msg: &[u8]) -> Self
+    fn sign_musig_rescue(pk: &PrivateKey<Engine>, msg: &[u8]) -> Self
     where
         Engine: RescueEngine,
     {

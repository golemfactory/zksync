#[macro_use]
extern crate diesel;
#[macro_use]
extern crate log;

use bigdecimal::BigDecimal;
use chrono::prelude::*;
use diesel::dsl::*;
use failure::{bail, Fail};
use models::node::block::{Block, ExecutedOperations, ExecutedPriorityOp, ExecutedTx};
use models::node::{
    apply_updates, reverse_updates, tx::FranklinTx, Account, AccountId, AccountMap, AccountUpdate,
    AccountUpdates, BlockNumber, Fr, FranklinOp, PriorityOp, TokenId,
};
use models::{Action, ActionType, EncodedProof, Operation, ACTION_COMMIT, ACTION_VERIFY};
use serde_derive::{Deserialize, Serialize};
use std::cmp;
use std::convert::TryInto;
use web3::types::H256;

mod schema;

use crate::schema::*;

use diesel::pg::PgConnection;
use diesel::prelude::*;
use diesel::r2d2::{ConnectionManager, Pool, PoolError, PooledConnection};

use serde_json::value::Value;
use std::env;

<<<<<<< HEAD
use diesel::sql_types::{BigInt, Nullable, Text, Timestamp};
=======
use diesel::sql_types::{BigInt, Bool, Jsonb, Nullable, Text, Timestamp};
>>>>>>> 9782f114

use itertools::Itertools;
use models::node::AccountAddress;

#[derive(Clone)]
pub struct ConnectionPool {
    pool: Pool<ConnectionManager<PgConnection>>,
}

impl ConnectionPool {
    pub fn new() -> Self {
        let database_url = env::var("DATABASE_URL").expect("DATABASE_URL must be set");
        let max_size = env::var("DB_POOL_SIZE").unwrap_or_else(|_| "10".to_string());
        let max_size = max_size.parse().expect("DB_POOL_SIZE must be integer");
        let manager = ConnectionManager::<PgConnection>::new(database_url);
        let pool = Pool::builder()
            .max_size(max_size)
            .build(manager)
            .expect("Failed to create connection pool");

        Self { pool }
    }

    pub fn access_storage(&self) -> Result<StorageProcessor, PoolError> {
        let connection = self.pool.get()?;
        Ok(StorageProcessor::from_pool(connection))
    }
}

impl Default for ConnectionPool {
    fn default() -> Self {
        Self::new()
    }
}

#[derive(Identifiable, Insertable, QueryableByName, Queryable)]
#[table_name = "accounts"]
struct StorageAccount {
    pub id: i64,
    pub last_block: i64,
    pub nonce: i64,
    pub address: Vec<u8>,
}

#[derive(Identifiable, Insertable, QueryableByName, Queryable, Associations)]
#[belongs_to(StorageAccount, foreign_key = "account_id")]
#[primary_key(account_id, coin_id)]
#[table_name = "balances"]
struct StorageBalance {
    pub account_id: i64,
    pub coin_id: i32,
    pub balance: BigDecimal,
}

#[derive(Insertable, QueryableByName, Queryable, Serialize, Deserialize)]
#[table_name = "tokens"]
pub struct Token {
    pub id: i32,
    pub address: String,
    pub symbol: Option<String>,
}

#[derive(Debug, Insertable)]
#[table_name = "account_balance_updates"]
struct StorageAccountUpdateInsert {
    pub account_id: i64,
    pub block_number: i64,
    pub coin_id: i32,
    pub old_balance: BigDecimal,
    pub new_balance: BigDecimal,
    pub old_nonce: i64,
    pub new_nonce: i64,
}

#[derive(Debug, Queryable, QueryableByName)]
#[table_name = "account_balance_updates"]
struct StorageAccountUpdate {
    balance_update_id: i32,
    pub account_id: i64,
    pub block_number: i64,
    pub coin_id: i32,
    pub old_balance: BigDecimal,
    pub new_balance: BigDecimal,
    pub old_nonce: i64,
    pub new_nonce: i64,
}

#[derive(Debug, Insertable, Queryable, QueryableByName)]
#[table_name = "account_creates"]
struct StorageAccountCreation {
    account_id: i64,
    is_create: bool,
    block_number: i64,
    address: Vec<u8>,
    nonce: i64,
}

#[derive(Debug, Insertable)]
#[table_name = "executed_transactions"]
struct NewExecutedTransaction {
    block_number: i64,
    tx_hash: Vec<u8>,
    operation: Option<Value>,
    success: bool,
    fail_reason: Option<String>,
    block_index: Option<i32>,
}

impl NewExecutedTransaction {
    fn prepare_stored_tx(exec_tx: &ExecutedTx, block: BlockNumber) -> Self {
        Self {
            block_number: i64::from(block),
            tx_hash: exec_tx.tx.hash().to_vec(),
            operation: exec_tx.op.clone().map(|o| serde_json::to_value(o).unwrap()),
            success: exec_tx.success,
            fail_reason: exec_tx.fail_reason.clone(),
            block_index: exec_tx.block_index.map(|idx| idx as i32),
        }
    }
}

#[derive(Debug, Queryable, QueryableByName)]
#[table_name = "executed_transactions"]
struct StoredExecutedTransaction {
    id: i32,
    block_number: i64,
    tx_hash: Vec<u8>,
    operation: Option<Value>,
    success: bool,
    fail_reason: Option<String>,
    block_index: Option<i32>,
}

impl StoredExecutedTransaction {
    fn into_executed_tx(self, stored_tx: Option<ReadTx>) -> Result<ExecutedTx, failure::Error> {
        if let Some(op) = self.operation {
            let franklin_op: FranklinOp =
                serde_json::from_value(op).expect("Unparsable FranklinOp in db");
            Ok(ExecutedTx {
                tx: franklin_op
                    .try_get_tx()
                    .expect("FranklinOp should not have tx"),
                success: true,
                op: Some(franklin_op),
                fail_reason: None,
                block_index: Some(self.block_index.expect("Block idx should be set") as u32),
            })
        } else if let Some(stored_tx) = stored_tx {
            let tx: FranklinTx = serde_json::from_value(stored_tx.tx).expect("Unparsable tx in db");
            Ok(ExecutedTx {
                tx,
                success: false,
                op: None,
                fail_reason: self.fail_reason,
                block_index: None,
            })
        } else {
            bail!("Unsuccessful tx was lost from db.");
        }
    }
}

#[derive(Debug, Insertable)]
#[table_name = "executed_priority_operations"]
struct NewExecutedPriorityOperation {
    block_number: i64,
    block_index: i32,
    operation: Value,
    priority_op_serialid: i64,
    deadline_block: i64,
    eth_fee: BigDecimal,
}

impl NewExecutedPriorityOperation {
    fn prepare_stored_priority_op(exec_prior_op: &ExecutedPriorityOp, block: BlockNumber) -> Self {
        Self {
            block_number: i64::from(block),
            block_index: exec_prior_op.block_index as i32,
            operation: serde_json::to_value(&exec_prior_op.op).unwrap(),
            priority_op_serialid: exec_prior_op.priority_op.serial_id as i64,
            deadline_block: exec_prior_op.priority_op.deadline_block as i64,
            eth_fee: exec_prior_op.priority_op.eth_fee.clone(),
        }
    }
}

#[derive(Debug, Queryable, QueryableByName)]
#[table_name = "executed_priority_operations"]
pub struct StoredExecutedPriorityOperation {
    pub id: i32,
    pub block_number: i64,
    pub block_index: i32,
    pub operation: Value,
    pub priority_op_serialid: i64,
    pub deadline_block: i64,
    pub eth_fee: BigDecimal,
}

impl Into<ExecutedPriorityOp> for StoredExecutedPriorityOperation {
    fn into(self) -> ExecutedPriorityOp {
        let franklin_op: FranklinOp =
            serde_json::from_value(self.operation).expect("Unparsable priority op in db");
        ExecutedPriorityOp {
            priority_op: PriorityOp {
                serial_id: self.priority_op_serialid as u64,
                data: franklin_op
                    .try_get_priority_op()
                    .expect("FranklinOp should have priority op"),
                deadline_block: self.deadline_block as u64,
                eth_fee: self.eth_fee,
            },
            op: franklin_op,
            block_index: self.block_index as u32,
        }
    }
}

#[derive(Debug, Clone, Serialize, Deserialize)]
pub struct TxReceiptResponse {
    pub tx_hash: String,
    pub block_number: i64,
    pub success: bool,
    pub verified: bool,
    pub fail_reason: Option<String>,
    pub prover_run: Option<ProverRun>,
}

#[derive(Debug)]
enum StorageAccountDiff {
    BalanceUpdate(StorageAccountUpdate),
    Create(StorageAccountCreation),
    Delete(StorageAccountCreation),
}

impl From<StorageAccountUpdate> for StorageAccountDiff {
    fn from(update: StorageAccountUpdate) -> Self {
        StorageAccountDiff::BalanceUpdate(update)
    }
}

impl From<StorageAccountCreation> for StorageAccountDiff {
    fn from(create: StorageAccountCreation) -> Self {
        if create.is_create {
            StorageAccountDiff::Create(create)
        } else {
            StorageAccountDiff::Delete(create)
        }
    }
}

impl Into<(u32, AccountUpdate)> for StorageAccountDiff {
    fn into(self) -> (u32, AccountUpdate) {
        match self {
            StorageAccountDiff::BalanceUpdate(upd) => (
                upd.account_id as u32,
                AccountUpdate::UpdateBalance {
                    old_nonce: upd.old_nonce as u32,
                    new_nonce: upd.new_nonce as u32,
                    balance_update: (upd.coin_id as TokenId, upd.old_balance, upd.new_balance),
                },
            ),
            StorageAccountDiff::Create(upd) => (
                upd.account_id as u32,
                AccountUpdate::Create {
                    nonce: upd.nonce as u32,
                    address: AccountAddress {
                        data: upd.address.as_slice().try_into().unwrap(),
                    },
                },
            ),
            StorageAccountDiff::Delete(upd) => (
                upd.account_id as u32,
                AccountUpdate::Delete {
                    nonce: upd.nonce as u32,
                    address: AccountAddress {
                        data: upd.address.as_slice().try_into().unwrap(),
                    },
                },
            ),
        }
    }
}

impl StorageAccountDiff {
    fn nonce(&self) -> i64 {
        *match self {
            StorageAccountDiff::BalanceUpdate(StorageAccountUpdate { old_nonce, .. }) => old_nonce,
            StorageAccountDiff::Create(StorageAccountCreation { nonce, .. }) => nonce,
            StorageAccountDiff::Delete(StorageAccountCreation { nonce, .. }) => nonce,
        }
    }

    fn cmp_nonce(&self, other: &Self) -> std::cmp::Ordering {
        let type_cmp_number = |diff: &StorageAccountDiff| -> u32 {
            match diff {
                StorageAccountDiff::Create(..) => 0,
                StorageAccountDiff::BalanceUpdate(..) => 1,
                StorageAccountDiff::Delete(..) => 2,
            }
        };

        self.nonce()
            .cmp(&other.nonce())
            .then(type_cmp_number(self).cmp(&type_cmp_number(other)))
    }

    fn block_number(&self) -> i64 {
        *match self {
            StorageAccountDiff::BalanceUpdate(StorageAccountUpdate { block_number, .. }) => {
                block_number
            }
            StorageAccountDiff::Create(StorageAccountCreation { block_number, .. }) => block_number,
            StorageAccountDiff::Delete(StorageAccountCreation { block_number, .. }) => block_number,
        }
    }
}

#[derive(Debug, Insertable)]
#[table_name = "operations"]
struct NewOperation {
    pub block_number: i64,
    pub action_type: String,
}

#[derive(Debug, Clone, Queryable, QueryableByName)]
#[table_name = "operations"]
pub struct StoredOperation {
    pub id: i64,
    pub block_number: i64,
    pub action_type: String,
    pub created_at: NaiveDateTime,
    pub confirmed: bool,
}

#[derive(Debug, Clone, Queryable, QueryableByName)]
#[table_name = "eth_operations"]
pub struct StorageETHOperation {
    pub id: i64,
    pub op_id: i64,
    pub nonce: i64,
    pub deadline_block: i64,
    pub gas_price: BigDecimal,
    pub tx_hash: String,
    pub confirmed: bool,
}

#[derive(Debug, Insertable)]
#[table_name = "eth_operations"]
struct NewETHOperation {
    op_id: i64,
    nonce: i64,
    deadline_block: i64,
    gas_price: BigDecimal,
    tx_hash: String,
}

#[derive(Debug, Insertable, Queryable)]
#[table_name = "blocks"]
struct StorageBlock {
    number: i64,
    root_hash: String,
    fee_account_id: i64,
    unprocessed_prior_op_before: i64,
    unprocessed_prior_op_after: i64,
}

impl StoredOperation {
    pub fn into_op(self, conn: &StorageProcessor) -> QueryResult<Operation> {
        let block_number = self.block_number as BlockNumber;
        let id = Some(self.id);

        let action = if self.action_type == ActionType::COMMIT.to_string() {
            Action::Commit
        } else if self.action_type == ActionType::VERIFY.to_string() {
            // verify
            let proof = Box::new(conn.load_proof(block_number)?);
            Action::Verify { proof }
        } else {
            unreachable!("Incorrect action type in db");
        };

        let block = conn
            .get_block(block_number)?
            .expect("Block for action does not exist");
        let accounts_updated = conn.load_state_diff_for_block(block_number)?;
        Ok(Operation {
            id,
            action,
            block,
            accounts_updated,
        })
    }
}

#[derive(Debug, Insertable, Queryable, QueryableByName)]
#[table_name = "proofs"]
pub struct NewProof {
    pub block_number: i64,
    pub proof: serde_json::Value,
}

#[derive(Debug, Insertable, Queryable, QueryableByName)]
#[table_name = "proofs"]
pub struct StoredProof {
    pub block_number: i64,
    pub proof: serde_json::Value,
    pub created_at: NaiveDateTime,
}

// Every time before a prover worker starts generating the proof, a prover run is recorded for monitoring purposes
#[derive(Debug, Clone, Insertable, Queryable, QueryableByName, Serialize, Deserialize)]
#[table_name = "prover_runs"]
pub struct ProverRun {
    pub id: i32,
    pub block_number: i64,
    pub worker: Option<String>,
    pub created_at: NaiveDateTime,
    pub updated_at: NaiveDateTime,
}

#[derive(Debug, Insertable, Queryable, QueryableByName)]
#[table_name = "active_provers"]
pub struct ActiveProver {
    pub id: i32,
    pub worker: String,
    pub created_at: NaiveDateTime,
    pub stopped_at: Option<NaiveDateTime>,
}

#[derive(Debug, QueryableByName)]
pub struct IntegerNumber {
    #[sql_type = "BigInt"]
    pub integer_value: i64,
}

#[derive(Debug, Queryable, QueryableByName)]
#[table_name = "server_config"]
pub struct ServerConfig {
    pub id: bool,
    pub contract_addr: Option<String>,
}

#[derive(Debug, Serialize, Deserialize, QueryableByName)]
pub struct BlockDetails {
    #[sql_type = "BigInt"]
    pub block_number: i64,

    #[sql_type = "Text"]
    pub new_state_root: String,

    #[sql_type = "Nullable<Text>"]
    pub commit_tx_hash: Option<String>,

    #[sql_type = "Nullable<Text>"]
    pub verify_tx_hash: Option<String>,

    #[sql_type = "Timestamp"]
    pub committed_at: NaiveDateTime,

    #[sql_type = "Nullable<Timestamp>"]
    pub verified_at: Option<NaiveDateTime>,
}

#[derive(Insertable)]
#[table_name = "storage_state_update"]
pub struct NewStorageState {
    pub storage_state: String,
}

#[derive(Serialize, Deserialize, Debug, Clone, Queryable, QueryableByName)]
#[table_name = "storage_state_update"]
pub struct StoredStorageState {
    pub id: i32,
    pub storage_state: String,
}

#[derive(Insertable)]
#[table_name = "data_restore_last_watched_eth_block"]
pub struct NewLastWatchedEthBlockNumber {
    pub block_number: String,
}

#[derive(Serialize, Deserialize, Debug, Clone, Queryable, QueryableByName)]
#[table_name = "data_restore_last_watched_eth_block"]
pub struct StoredLastWatchedEthBlockNumber {
    pub id: i32,
    pub block_number: String,
}

#[derive(Insertable)]
#[table_name = "events_state"]
pub struct NewBlockEvent {
    pub block_type: String, // 'Committed', 'Verified'
    pub transaction_hash: Vec<u8>,
    pub block_num: i64,
}

#[derive(Insertable, Serialize, Deserialize, Debug, Clone, Queryable, QueryableByName)]
#[table_name = "events_state"]
pub struct StoredBlockEvent {
    pub id: i32,
    pub block_type: String, // 'Committed', 'Verified'
    pub transaction_hash: Vec<u8>,
    pub block_num: i64,
}

#[derive(Debug, Insertable)]
#[table_name = "franklin_ops"]
pub struct NewFranklinOp {
    pub block_num: i64,
    pub operation: Value,
    pub fee_account: i64,
}

impl NewFranklinOp {
    fn prepare_stored_op(
        franklin_op: &FranklinOp,
        block: BlockNumber,
        fee_account: AccountId,
    ) -> Self {
        Self {
            block_num: i64::from(block),
            operation: serde_json::to_value(franklin_op.clone()).unwrap(),
            fee_account: i64::from(fee_account),
        }
    }
}

#[derive(Debug, Clone, Queryable, QueryableByName)]
#[table_name = "franklin_ops"]
pub struct StoredFranklinOp {
    pub id: i32,
    pub block_num: i64,
    pub operation: Value,
    pub fee_account: i64,
}

impl StoredFranklinOp {
    fn into_franklin_op(self) -> FranklinOp {
        serde_json::from_value(self.operation).expect("Unparsable FranklinOp in db")
    }
}

#[derive(Debug, Clone, Queryable)]
pub struct StoredFranklinOpsBlock {
    pub block_num: BlockNumber,
    pub ops: Vec<FranklinOp>,
    pub fee_account: AccountId,
}

#[derive(Debug, Insertable)]
#[table_name = "mempool"]
struct InsertTx {
    hash: Vec<u8>,
    primary_account_address: Vec<u8>,
    nonce: i64,
    tx: Value,
}

#[derive(Debug, Queryable)]
struct ReadTx {
    hash: Vec<u8>,
    primary_account_address: Vec<u8>,
    nonce: i64,
    tx: Value,
    created_at: NaiveDateTime,
}

#[derive(Debug, Serialize, Deserialize, Fail)]
pub enum TxAddError {
    #[fail(display = "Tx nonce is too low.")]
    NonceTooLow,
    #[fail(display = "Tx signature is incorrect.")]
    InvalidSignature,
    #[fail(display = "Tx is incorrect")]
    IncorrectTx,
}

#[derive(Debug, Serialize, Deserialize)]
pub struct AccountTransaction {
    tx: Value,
    tx_hash: String,
    success: bool,
    fail_reason: Option<String>,
    committed: bool,
    verified: bool,
}

enum ConnectionHolder {
    Pooled(PooledConnection<ConnectionManager<PgConnection>>),
    Direct(PgConnection),
}

pub struct StorageProcessor {
    conn: ConnectionHolder,
}

fn restore_account(
    stored_account: StorageAccount,
    stored_balances: Vec<StorageBalance>,
) -> (AccountId, Account) {
    let mut account = Account::default();
    for b in stored_balances.into_iter() {
        assert_eq!(b.account_id, stored_account.id);
        account.set_balance(b.coin_id as TokenId, b.balance);
    }
    account.nonce = stored_account.nonce as u32;
    account.address = AccountAddress {
        data: stored_account.address.as_slice().try_into().unwrap(),
    };
    (stored_account.id as u32, account)
}

pub struct StoredAccountState {
    pub commited: Option<(AccountId, Account)>,
    pub verified: Option<(AccountId, Account)>,
}

impl StorageProcessor {
    pub fn establish_connection() -> ConnectionResult<Self> {
        let database_url = env::var("DATABASE_URL").expect("DATABASE_URL must be set");
        let connection = PgConnection::establish(&database_url)?; //.expect(&format!("Error connecting to {}", database_url));
        Ok(Self {
            conn: ConnectionHolder::Direct(connection),
        })
    }

    pub fn from_pool(conn: PooledConnection<ConnectionManager<PgConnection>>) -> Self {
        Self {
            conn: ConnectionHolder::Pooled(conn),
        }
    }

    fn conn(&self) -> &PgConnection {
        match self.conn {
            ConnectionHolder::Pooled(ref conn) => conn,
            ConnectionHolder::Direct(ref conn) => conn,
        }
    }

    pub fn load_config(&self) -> QueryResult<ServerConfig> {
        use crate::schema::server_config::dsl::*;
        server_config.first(self.conn())
    }

    /// Execute an operation: store op, modify state accordingly, load additional data and meta tx info
    /// - Commit => store account updates
    /// - Verify => apply account updates
    pub fn execute_operation(&self, op: &Operation) -> QueryResult<Operation> {
        self.conn().transaction(|| {
            match &op.action {
                Action::Commit => {
                    self.commit_state_update(op.block.block_number, &op.accounts_updated)?;
                    self.save_block(&op.block)?;
                }
                Action::Verify { .. } => self.apply_state_update(op.block.block_number)?,
            };

            let stored: StoredOperation = diesel::insert_into(operations::table)
                .values(&NewOperation {
                    block_number: i64::from(op.block.block_number),
                    action_type: op.action.to_string(),
                })
                .get_result(self.conn())?;
            stored.into_op(self)
        })
    }

    fn save_block(&self, block: &Block) -> QueryResult<()> {
        self.conn().transaction(|| {
            self.save_block_transactions(block)?;

            let new_block = StorageBlock {
                number: i64::from(block.block_number),
                root_hash: block.new_root_hash.to_hex(),
                fee_account_id: i64::from(block.fee_account),
                unprocessed_prior_op_before: block.processed_priority_ops.0 as i64,
                unprocessed_prior_op_after: block.processed_priority_ops.1 as i64,
            };

            diesel::insert_into(blocks::table)
                .values(&new_block)
                .execute(self.conn())?;

            Ok(())
        })
    }

    pub fn save_block_transactions(&self, block: &Block) -> QueryResult<()> {
        for block_tx in block.block_transactions.iter() {
            match block_tx {
                ExecutedOperations::Tx(tx) => {
                    let stored_tx =
                        NewExecutedTransaction::prepare_stored_tx(tx, block.block_number);
                    diesel::insert_into(executed_transactions::table)
                        .values(&stored_tx)
                        .execute(self.conn())?;
                }
                ExecutedOperations::PriorityOp(prior_op) => {
                    let stored_priority_op =
                        NewExecutedPriorityOperation::prepare_stored_priority_op(
                            prior_op,
                            block.block_number,
                        );
                    diesel::insert_into(executed_priority_operations::table)
                        .values(&stored_priority_op)
                        .execute(self.conn())?;
                }
            }
        }
        Ok(())
    }

<<<<<<< HEAD
=======
    pub fn get_priority_op_receipt(&self, op_id: i64) -> QueryResult<PriorityOpReceiptResponse> {
        // TODO: jazzandrock maybe use one db query(?).
        let stored_executed_prior_op = executed_priority_operations::table
            .filter(executed_priority_operations::priority_op_serialid.eq(op_id))
            .first::<StoredExecutedPriorityOperation>(self.conn())
            .optional()?;

        match stored_executed_prior_op {
            Some(stored_executed_prior_op) => {
                let prover_run: Option<ProverRun> = prover_runs::table
                    .filter(prover_runs::block_number.eq(stored_executed_prior_op.block_number))
                    .first::<ProverRun>(self.conn())
                    .optional()?;

                let commit = operations::table
                    .filter(operations::block_number.eq(stored_executed_prior_op.block_number))
                    .filter(operations::action_type.eq("Commit"))
                    .first::<StoredOperation>(self.conn())
                    .optional()?;

                let confirm = operations::table
                    .filter(operations::block_number.eq(stored_executed_prior_op.block_number))
                    .filter(operations::action_type.eq("Verify"))
                    .first::<StoredOperation>(self.conn())
                    .optional()?;

                Ok(PriorityOpReceiptResponse {
                    committed: commit.is_some(),
                    verified: confirm.is_some(),
                    prover_run,
                })
            }
            None => Ok(PriorityOpReceiptResponse {
                committed: false,
                verified: false,
                prover_run: None,
            }),
        }
    }

    pub fn get_account_transactions_history(
        &self,
        address: &AccountAddress,
        offset: i64,
        limit: i64,
    ) -> QueryResult<Vec<TransactionsHistoryItem>> {
        // TODO: txs are not ordered
        let query = format!(
            "
            select
                encode(hash, 'hex') as hash,
                pq_id,
                tx,
                success,
                fail_reason,
                coalesce(commited, false) as commited,
                coalesce(verified, false) as verified
            from (
                select 
                    *
                from (
                    select
                        tx,
                        hash,
                        null as pq_id,
                        success,
                        fail_reason,
                        block_number
                    from
                        mempool
                    left join 
                        executed_transactions
                    on 
                        tx_hash = hash
                    where 
                        encode(primary_account_address, 'hex') = '{address}'
                        or 
                        tx->>'to' = '0x{address}'
                    union all
                    select 
                        operation as tx,
                        null as hash,
                        priority_op_serialid as pq_id,
                        null as success,
                        null as fail_reason,
                        block_number
                    from 
                        executed_priority_operations
                    where 
                        operation->'priority_op'->>'account' = '0x{address}') t
                order by
                    block_number desc
                offset 
                    {offset}
                limit 
                    {limit}
            ) t
            left join
                crosstab($$
                    select 
                        block_number as rowid, 
                        action_type as category, 
                        true as values 
                    from 
                        operations
                    order by
                        block_number
                    $$) t3 (
                        block_number bigint, 
                        commited boolean, 
                        verified boolean)
            using 
                (block_number)
            ",
            address = hex::encode(address.data),
            offset = offset,
            limit = limit
        );

        diesel::sql_query(query).load::<TransactionsHistoryItem>(self.conn())
    }

>>>>>>> 9782f114
    pub fn get_account_transactions(
        &self,
        address: &AccountAddress,
    ) -> QueryResult<Vec<AccountTransaction>> {
        let all_txs: Vec<_> = mempool::table
            .filter(mempool::primary_account_address.eq(address.data.to_vec()))
            .left_join(
                executed_transactions::table.on(executed_transactions::tx_hash.eq(mempool::hash)),
            )
            .left_join(
                operations::table
                    .on(operations::block_number.eq(executed_transactions::block_number)),
            )
            .load::<(
                ReadTx,
                Option<StoredExecutedTransaction>,
                Option<StoredOperation>,
            )>(self.conn())?;

        let res = all_txs
            .into_iter()
            .group_by(|(mempool_tx, _, _)| mempool_tx.hash.clone())
            .into_iter()
            .map(|(_op_id, mut group_iter)| {
                // TODO: replace the query with pivot
                let (mempool_tx, executed_tx, operation) = group_iter.next().unwrap();
                let mut res = AccountTransaction {
                    tx: mempool_tx.tx,
                    tx_hash: hex::encode(mempool_tx.hash.as_slice()),
                    success: false,
                    fail_reason: None,
                    committed: false,
                    verified: false,
                };
                if let Some(executed_tx) = executed_tx {
                    res.success = executed_tx.success;
                    res.fail_reason = executed_tx.fail_reason;
                }
                if let Some(operation) = operation {
                    if operation.action_type == "Commit" {
                        res.committed = operation.confirmed;
                    } else {
                        res.verified = operation.confirmed;
                    }
                }
                if let Some((_mempool_tx, _executed_tx, operation)) = group_iter.next() {
                    if let Some(operation) = operation {
                        if operation.action_type == "Commit" {
                            res.committed = operation.confirmed;
                        } else {
                            res.verified = operation.confirmed;
                        }
                    };
                }
                res
            })
            .collect::<Vec<AccountTransaction>>();

        Ok(res)
    }

    pub fn get_block(&self, block: BlockNumber) -> QueryResult<Option<Block>> {
        let stored_block = if let Some(block) = blocks::table
            .find(i64::from(block))
            .first::<StorageBlock>(self.conn())
            .optional()?
        {
            block
        } else {
            return Ok(None);
        };

        let block_transactions = self.get_block_executed_ops(block)?;

        Ok(Some(Block {
            block_number: block,
            new_root_hash: Fr::from_hex(&stored_block.root_hash).expect("Unparsable root hash"),
            fee_account: stored_block.fee_account_id as AccountId,
            block_transactions,
            processed_priority_ops: (
                stored_block.unprocessed_prior_op_before as u64,
                stored_block.unprocessed_prior_op_after as u64,
            ),
        }))
    }

    pub fn get_block_executed_ops(
        &self,
        block: BlockNumber,
    ) -> QueryResult<Vec<ExecutedOperations>> {
        self.conn().transaction(|| {
            let mut executed_operations = Vec::new();

            let stored_executed_txs: Vec<_> = executed_transactions::table
                .left_join(mempool::table.on(executed_transactions::tx_hash.eq(mempool::hash)))
                .filter(executed_transactions::block_number.eq(i64::from(block)))
                .load::<(StoredExecutedTransaction, Option<ReadTx>)>(self.conn())?;
            let executed_txs = stored_executed_txs
                .into_iter()
                .filter_map(|(stored_exec, stored_tx)| stored_exec.into_executed_tx(stored_tx).ok())
                .map(|tx| ExecutedOperations::Tx(Box::new(tx)));
            executed_operations.extend(executed_txs);

            let stored_executed_prior_ops: Vec<_> = executed_priority_operations::table
                .filter(executed_priority_operations::block_number.eq(i64::from(block)))
                .load::<StoredExecutedPriorityOperation>(self.conn())?;
            let executed_prior_ops = stored_executed_prior_ops
                .into_iter()
                .map(|op| ExecutedOperations::PriorityOp(Box::new(op.into())));
            executed_operations.extend(executed_prior_ops);

            executed_operations.sort_by_key(|exec_op| {
                match exec_op {
                    ExecutedOperations::Tx(tx) => {
                        if let Some(idx) = tx.block_index {
                            idx
                        } else {
                            // failed operations are at the end.
                            u32::max_value()
                        }
                    }
                    ExecutedOperations::PriorityOp(op) => op.block_index,
                }
            });

            Ok(executed_operations)
        })
    }

    pub fn get_executed_priority_op(
        &self,
        priority_op_id: u32,
    ) -> QueryResult<Option<StoredExecutedPriorityOperation>> {
        executed_priority_operations::table
            .filter(executed_priority_operations::priority_op_serialid.eq(priority_op_id as i64))
            .first::<StoredExecutedPriorityOperation>(self.conn())
            .optional()
    }

    pub fn get_block_operations(&self, block: BlockNumber) -> QueryResult<Vec<FranklinOp>> {
        let executed_ops = self.get_block_executed_ops(block)?;
        Ok(executed_ops
            .into_iter()
            .filter_map(|exec_op| match exec_op {
                ExecutedOperations::Tx(tx) => tx.op,
                ExecutedOperations::PriorityOp(priorop) => Some(priorop.op),
            })
            .collect())
    }

    pub fn commit_state_update(
        &self,
        block_number: u32,
        accounts_updated: &[(u32, AccountUpdate)],
    ) -> QueryResult<()> {
        self.conn().transaction(|| {
            for (id, upd) in accounts_updated.iter() {
                debug!(
                    "Committing state update for account {} in block {}",
                    id, block_number
                );
                match *upd {
                    AccountUpdate::Create { ref address, nonce } => {
                        diesel::insert_into(account_creates::table)
                            .values(&StorageAccountCreation {
                                account_id: i64::from(*id),
                                is_create: true,
                                block_number: i64::from(block_number),
                                address: address.data.to_vec(),
                                nonce: i64::from(nonce),
                            })
                            .execute(self.conn())?;
                    }
                    AccountUpdate::Delete { ref address, nonce } => {
                        diesel::insert_into(account_creates::table)
                            .values(&StorageAccountCreation {
                                account_id: i64::from(*id),
                                is_create: false,
                                block_number: i64::from(block_number),
                                address: address.data.to_vec(),
                                nonce: i64::from(nonce),
                            })
                            .execute(self.conn())?;
                    }
                    AccountUpdate::UpdateBalance {
                        balance_update: (token, ref old_balance, ref new_balance),
                        old_nonce,
                        new_nonce,
                    } => {
                        diesel::insert_into(account_balance_updates::table)
                            .values(&StorageAccountUpdateInsert {
                                account_id: i64::from(*id),
                                block_number: i64::from(block_number),
                                coin_id: i32::from(token),
                                old_balance: old_balance.clone(),
                                new_balance: new_balance.clone(),
                                old_nonce: i64::from(old_nonce),
                                new_nonce: i64::from(new_nonce),
                            })
                            .execute(self.conn())?;
                    }
                }
            }
            Ok(())
        })
    }

    pub fn apply_state_update(&self, block_number: u32) -> QueryResult<()> {
        info!("Applying state update for block: {}", block_number);
        self.conn().transaction(|| {
            let account_balance_diff = account_balance_updates::table
                .filter(account_balance_updates::block_number.eq(&(i64::from(block_number))))
                .load::<StorageAccountUpdate>(self.conn())?;

            let account_creation_diff = account_creates::table
                .filter(account_creates::block_number.eq(&(i64::from(block_number))))
                .load::<StorageAccountCreation>(self.conn())?;

            let account_updates: Vec<StorageAccountDiff> = {
                let mut account_diff = Vec::new();
                account_diff.extend(
                    account_balance_diff
                        .into_iter()
                        .map(StorageAccountDiff::from),
                );
                account_diff.extend(
                    account_creation_diff
                        .into_iter()
                        .map(StorageAccountDiff::from),
                );
                account_diff.sort_by(|l, r| l.cmp_nonce(r));
                account_diff
            };

            debug!("Sorted account update list: {:?}", account_updates);

            for acc_update in account_updates.into_iter() {
                match acc_update {
                    StorageAccountDiff::BalanceUpdate(upd) => {
                        let storage_balance = StorageBalance {
                            coin_id: upd.coin_id,
                            account_id: upd.account_id,
                            balance: upd.new_balance.clone(),
                        };
                        insert_into(balances::table)
                            .values(&storage_balance)
                            .on_conflict((balances::coin_id, balances::account_id))
                            .do_update()
                            .set(balances::balance.eq(upd.new_balance))
                            .execute(self.conn())?;

                        update(accounts::table.filter(accounts::id.eq(upd.account_id)))
                            .set((
                                accounts::last_block.eq(upd.block_number),
                                accounts::nonce.eq(upd.new_nonce),
                            ))
                            .execute(self.conn())?;
                    }

                    StorageAccountDiff::Create(upd) => {
                        let storage_account = StorageAccount {
                            id: upd.account_id,
                            last_block: upd.block_number,
                            nonce: upd.nonce,
                            address: upd.address,
                        };
                        insert_into(accounts::table)
                            .values(&storage_account)
                            .execute(self.conn())?;
                    }

                    StorageAccountDiff::Delete(upd) => {
                        delete(accounts::table.filter(accounts::id.eq(upd.account_id)))
                            .execute(self.conn())?;
                    }
                }
            }

            Ok(())
        })
    }

    pub fn load_committed_state(&self, block: Option<u32>) -> QueryResult<(u32, AccountMap)> {
        self.conn().transaction(|| {
            let (verif_block, mut accounts) = self.load_verified_state()?;

            // Fetch updates from blocks: verif_block +/- 1, ... , block
            if let Some((block, state_diff)) = self.load_state_diff(verif_block, block)? {
                debug!("Loaded state diff: {:#?}", state_diff);
                apply_updates(&mut accounts, state_diff.clone());
                Ok((block, accounts))
            } else {
                Ok((verif_block, accounts))
            }
        })
    }

    pub fn load_verified_state(&self) -> QueryResult<(u32, AccountMap)> {
        self.conn().transaction(|| {
            let accounts: Vec<StorageAccount> = accounts::table.load(self.conn())?;
            let balances: Vec<Vec<StorageBalance>> = StorageBalance::belonging_to(&accounts)
                .load(self.conn())?
                .grouped_by(&accounts);

            let last_block = accounts
                .iter()
                .map(|a| a.last_block as u32)
                .max()
                .unwrap_or(0);

            let account_map: AccountMap = accounts
                .into_iter()
                .zip(balances.into_iter())
                .map(|(stored_account, balances)| {
                    let (id, account) = restore_account(stored_account, balances);
                    (id, account)
                })
                .collect();

            Ok((last_block, account_map))
        })
    }

    /// Returns updates, and block number such that
    /// if we apply this updates to state of the block #(from_block) we will have state of the block
    /// #(returned block number)
    /// returned block number is either to_block, last commited block before to_block, (if to_block == None
    /// we assume to_bloc = +Inf)
    pub fn load_state_diff(
        &self,
        from_block: u32,
        to_block: Option<u32>,
    ) -> QueryResult<Option<(u32, AccountUpdates)>> {
        self.conn().transaction(|| {
            let (to_block, unbounded) = if let Some(to_block) = to_block {
                (to_block, false)
            } else {
                (0, true)
            };

            let (time_forward, start_block, end_block) = if unbounded {
                (true, from_block, 0)
            } else {
                (
                    from_block <= to_block,
                    cmp::min(from_block, to_block),
                    cmp::max(from_block, to_block),
                )
            };

            let account_balance_diff = account_balance_updates::table
                .filter(
                    account_balance_updates::block_number
                        .gt(&(i64::from(start_block)))
                        .and(
                            account_balance_updates::block_number
                                .le(&(i64::from(end_block)))
                                .or(unbounded),
                        ),
                )
                .load::<StorageAccountUpdate>(self.conn())?;
            let account_creation_diff = account_creates::table
                .filter(
                    account_creates::block_number
                        .gt(&(i64::from(start_block)))
                        .and(
                            account_creates::block_number
                                .le(&(i64::from(end_block)))
                                .or(unbounded),
                        ),
                )
                .load::<StorageAccountCreation>(self.conn())?;

            debug!(
                "Loading state diff: forward: {}, start_block: {}, end_block: {}, unbounded: {}",
                time_forward, start_block, end_block, unbounded
            );
            debug!("Loaded account balance diff: {:#?}", account_balance_diff);
            debug!("Loaded account creation diff: {:#?}", account_creation_diff);

            let (mut account_updates, last_block) = {
                let mut account_diff = Vec::new();
                account_diff.extend(
                    account_balance_diff
                        .into_iter()
                        .map(StorageAccountDiff::from),
                );
                account_diff.extend(
                    account_creation_diff
                        .into_iter()
                        .map(StorageAccountDiff::from),
                );
                let last_block = account_diff
                    .iter()
                    .map(|acc| acc.block_number())
                    .max()
                    .unwrap_or(0);
                account_diff.sort_by(|l, r| l.cmp_nonce(r));
                (
                    account_diff
                        .into_iter()
                        .map(|d| d.into())
                        .collect::<AccountUpdates>(),
                    last_block as u32,
                )
            };

            if !time_forward {
                reverse_updates(&mut account_updates);
            }

            let block_after_updates = if time_forward { last_block } else { to_block };

            if !account_updates.is_empty() {
                Ok(Some((block_after_updates, account_updates)))
            } else {
                Ok(None)
            }
        })
    }

    /// loads the state of accounts updated in a specific block
    pub fn load_state_diff_for_block(&self, block_number: u32) -> QueryResult<AccountUpdates> {
        self.load_state_diff(block_number - 1, Some(block_number))
            .map(|diff| diff.unwrap_or_default().1)
    }

    pub fn load_stored_op_with_block_number(
        &self,
        block_number: BlockNumber,
        action_type: ActionType,
    ) -> Option<StoredOperation> {
        use crate::schema::operations::dsl;
        dsl::operations
            .filter(dsl::block_number.eq(i64::from(block_number)))
            .filter(dsl::action_type.eq(action_type.to_string().as_str()))
            .get_result(self.conn())
            .ok()
    }

    pub fn load_block_range(
        &self,
        max_block: BlockNumber,
        limit: u32,
    ) -> QueryResult<Vec<BlockDetails>> {
        let query = format!(
            "
            with eth_ops as (
            	select
            		operations.block_number,
            		eth_operations.tx_hash,
            		operations.action_type,
            		operations.created_at
            	from operations
            		left join eth_operations on eth_operations.op_id = operations.id
            )
            select
            	blocks.number as block_number,
            	blocks.root_hash as new_state_root,
            	commited.tx_hash as commit_tx_hash,
            	verified.tx_hash as verify_tx_hash,
            	commited.created_at as committed_at,
            	verified.created_at as verified_at
            from blocks
            inner join eth_ops commited on
            	commited.block_number = blocks.number and commited.action_type = 'Commit'
            left join eth_ops verified on
            	verified.block_number = blocks.number and verified.action_type = 'Verify'
            where
            	blocks.number <= {max_block}
            order by blocks.number desc
            limit {limit};
        ",
            max_block = i64::from(max_block),
            limit = i64::from(limit)
        );
        diesel::sql_query(query).load(self.conn())
    }

    pub fn handle_search(&self, query: String) -> Option<BlockDetails> {
        let block_number = query.parse::<i64>().unwrap_or(i64::max_value());
        let l_query = query.to_lowercase();
        let sql_query = format!(
            "
                        with eth_ops as (
            	select
            		operations.block_number,
            		eth_operations.tx_hash,
            		operations.action_type,
            		operations.created_at
            	from operations
            		left join eth_operations on eth_operations.op_id = operations.id
            )
            select
            	blocks.number as block_number,
            	blocks.root_hash as new_state_root,
            	commited.tx_hash as commit_tx_hash,
            	verified.tx_hash as verify_tx_hash,
            	commited.created_at as committed_at,
            	verified.created_at as verified_at
            from blocks
            inner join eth_ops commited on
            	commited.block_number = blocks.number and commited.action_type = 'Commit'
            left join eth_ops verified on
            	verified.block_number = blocks.number and verified.action_type = 'Verify'
            where false
                or lower(commited.tx_hash) = $1
                or lower(verified.tx_hash) = $1
                or lower(blocks.root_hash) = $1
                or blocks.number = {block_number}
            order by blocks.number desc
            limit 1;
        ",
            block_number = block_number
        );
        diesel::sql_query(sql_query)
            .bind::<Text, _>(l_query)
            .get_result(self.conn())
            .ok()
    }

    pub fn load_commit_op(&self, block_number: BlockNumber) -> Option<Operation> {
        let op = self.load_stored_op_with_block_number(block_number, ActionType::COMMIT);
        op.and_then(|r| r.into_op(self).ok())
    }

    pub fn load_committed_block(&self, block_number: BlockNumber) -> Option<Block> {
        let op = self.load_commit_op(block_number);
        op.and_then(|r| Some(r.block))
    }

    pub fn load_unsent_ops(&self) -> QueryResult<Vec<Operation>> {
        self.conn().transaction(|| {
            let ops: Vec<_> = operations::table
                .left_join(eth_operations::table.on(eth_operations::op_id.eq(operations::id)))
                .filter(eth_operations::id.is_null())
                .order(operations::id.asc())
                .load::<(StoredOperation, Option<StorageETHOperation>)>(self.conn())?;
            ops.into_iter().map(|(o, _)| o.into_op(self)).collect()
        })
    }

    pub fn load_sent_unconfirmed_ops(
        &self,
    ) -> QueryResult<Vec<(Operation, Vec<StorageETHOperation>)>> {
        self.conn().transaction(|| {
            let ops: Vec<_> = operations::table
                .filter(eth_operations::confirmed.eq(false))
                .inner_join(eth_operations::table.on(eth_operations::op_id.eq(operations::id)))
                .order(operations::id.asc())
                .load::<(StoredOperation, StorageETHOperation)>(self.conn())?;
            let mut ops_with_eth_actions = Vec::new();
            for (op, eth_op) in ops.into_iter() {
                ops_with_eth_actions.push((op.into_op(self)?, eth_op));
            }
            Ok(ops_with_eth_actions
                .into_iter()
                .group_by(|(o, _)| o.id.unwrap())
                .into_iter()
                .map(|(_op_id, group_iter)| {
                    let fold_result = group_iter.fold(
                        (None, Vec::new()),
                        |(mut accum_op, mut accum_eth_ops): (Option<Operation>, _),
                         (op, eth_op)| {
                            if let Some(accum_op) = accum_op.as_ref() {
                                assert_eq!(accum_op.id, op.id);
                            } else {
                                accum_op = Some(op);
                            }
                            accum_eth_ops.push(eth_op);

                            (accum_op, accum_eth_ops)
                        },
                    );
                    (fold_result.0.unwrap(), fold_result.1)
                })
                .collect())
        })
    }

    pub fn save_operation_eth_tx(
        &self,
        op_id: i64,
        hash: H256,
        deadline_block: u64,
        nonce: u32,
        gas_price: BigDecimal,
    ) -> QueryResult<()> {
        insert_into(eth_operations::table)
            .values(&NewETHOperation {
                op_id,
                nonce: i64::from(nonce),
                deadline_block: deadline_block as i64,
                gas_price,
                tx_hash: format!("{:#x}", hash),
            })
            .execute(self.conn())
            .map(drop)
    }

    pub fn confirm_eth_tx(&self, hash: &H256) -> QueryResult<()> {
        self.conn().transaction(|| {
            update(
                eth_operations::table.filter(eth_operations::tx_hash.eq(format!("{:#x}", hash))),
            )
            .set(eth_operations::confirmed.eq(true))
            .execute(self.conn())
            .map(drop)?;
            let (op, _) = operations::table
                .inner_join(eth_operations::table.on(eth_operations::op_id.eq(operations::id)))
                .filter(eth_operations::tx_hash.eq(format!("{:#x}", hash)))
                .first::<(StoredOperation, StorageETHOperation)>(self.conn())?;

            update(operations::table.filter(operations::id.eq(op.id)))
                .set(operations::confirmed.eq(true))
                .execute(self.conn())
                .map(drop)
        })
    }

    pub fn load_unverified_commitments(&self) -> QueryResult<Vec<Operation>> {
        self.conn().transaction(|| {
            let ops: Vec<StoredOperation> = diesel::sql_query(
                "
                SELECT * FROM operations
                WHERE action_type = 'Commit'
                AND block_number > (
                    SELECT COALESCE(max(block_number), 0)  
                    FROM operations 
                    WHERE action_type = 'Verify'
                )
            ",
            )
            .load(self.conn())?;
            ops.into_iter().map(|o| o.into_op(self)).collect()
        })
    }

    fn get_account_and_last_block(
        &self,
        account_id: AccountId,
    ) -> QueryResult<(i64, Option<Account>)> {
        self.conn().transaction(|| {
            if let Some(account) = accounts::table
                .find(i64::from(account_id))
                .first::<StorageAccount>(self.conn())
                .optional()?
            {
                let balances: Vec<StorageBalance> =
                    StorageBalance::belonging_to(&account).load(self.conn())?;

                let last_block = account.last_block;
                let (_, account) = restore_account(account, balances);
                Ok((last_block, Some(account)))
            } else {
                Ok((0, None))
            }
        })
    }

    // Verified, commited states.
    pub fn account_state_by_address(
        &self,
        address: &AccountAddress,
    ) -> QueryResult<StoredAccountState> {
        let account_create_record = account_creates::table
            .filter(account_creates::address.eq(address.data.to_vec()))
            .filter(account_creates::is_create.eq(true))
            .order(account_creates::block_number.desc())
            .first::<StorageAccountCreation>(self.conn())
            .optional()?;

        let account_id = if let Some(account_create_record) = account_create_record {
            account_create_record.account_id as AccountId
        } else {
            return Ok(StoredAccountState {
                commited: None,
                verified: None,
            });
        };

        let commited = self
            .last_committed_state_for_account(account_id)?
            .map(|a| (account_id, a));
        let verified = self
            .last_verified_state_for_account(account_id)?
            .map(|a| (account_id, a));
        Ok(StoredAccountState { commited, verified })
    }

    pub fn tx_receipt(&self, hash: &[u8]) -> QueryResult<Option<TxReceiptResponse>> {
        self.conn().transaction(|| {
            let tx = executed_transactions::table
                .filter(executed_transactions::tx_hash.eq(hash))
                .first::<StoredExecutedTransaction>(self.conn())
                .optional()?;

            if let Some(tx) = tx {
                let commited = operations::table
                    .filter(operations::block_number.eq(tx.block_number))
                    .filter(operations::action_type.eq("Commit"))
                    .first::<StoredOperation>(self.conn())
                    .optional()?
                    .map(|c| c.confirmed)
                    .unwrap_or(false);

                // Make shure that ETHereum "knowns" that block is commited.
                if !commited {
                    return Ok(None);
                }

                let verified = operations::table
                    .filter(operations::block_number.eq(tx.block_number))
                    .filter(operations::action_type.eq("Verify"))
                    .first::<StoredOperation>(self.conn())
                    .optional()?
                    .map(|v| v.confirmed)
                    .unwrap_or(false);

                let prover_run: Option<ProverRun> = prover_runs::table
                    .filter(prover_runs::block_number.eq(tx.block_number))
                    .first::<ProverRun>(self.conn())
                    .optional()?;

                Ok(Some(TxReceiptResponse {
                    tx_hash: hex::encode(&hash),
                    block_number: tx.block_number,
                    success: tx.success,
                    verified,
                    fail_reason: tx.fail_reason,
                    prover_run,
                }))
            } else {
                Ok(None)
            }
        })
    }

    pub fn last_committed_state_for_account(
        &self,
        account_id: AccountId,
    ) -> QueryResult<Option<models::node::Account>> {
        self.conn().transaction(|| {
            let (last_block, account) = self.get_account_and_last_block(account_id)?;

            let account_balance_diff: Vec<StorageAccountUpdate> = {
                account_balance_updates::table
                    .filter(account_balance_updates::account_id.eq(&(i64::from(account_id))))
                    .filter(account_balance_updates::block_number.gt(&last_block))
                    .load::<StorageAccountUpdate>(self.conn())?
            };

            let account_creation_diff: Vec<StorageAccountCreation> = {
                account_creates::table
                    .filter(account_creates::account_id.eq(&(i64::from(account_id))))
                    .filter(account_creates::block_number.gt(&last_block))
                    .load::<StorageAccountCreation>(self.conn())?
            };

            let account_diff = {
                let mut account_diff = Vec::new();
                account_diff.extend(
                    account_balance_diff
                        .into_iter()
                        .map(StorageAccountDiff::from),
                );
                account_diff.extend(
                    account_creation_diff
                        .into_iter()
                        .map(StorageAccountDiff::from),
                );
                account_diff.sort_by(|l, r| l.cmp_nonce(r));
                account_diff
                    .into_iter()
                    .map(|upd| upd.into())
                    .collect::<AccountUpdates>()
            };

            Ok(account_diff
                .into_iter()
                .map(|(_, upd)| upd)
                .fold(account, Account::apply_update))
        })
    }

    pub fn last_verified_state_for_account(
        &self,
        account_id: AccountId,
    ) -> QueryResult<Option<models::node::Account>> {
        let (_, account) = self.get_account_and_last_block(account_id)?;
        Ok(account)
    }

    pub fn count_outstanding_proofs(&self, after_block: BlockNumber) -> QueryResult<u32> {
        use crate::schema::executed_transactions::dsl::*;
        let count: i64 = executed_transactions
            .filter(block_number.gt(i64::from(after_block)))
            .select(count_star())
            .first(self.conn())?;
        Ok(count as u32)
    }

    pub fn count_total_transactions(&self) -> QueryResult<u32> {
        let count_tx: i64 = executed_transactions::table
            .filter(executed_transactions::success.eq(true))
            .select(count_star())
            .first(self.conn())?;
        let prior_ops: i64 = executed_priority_operations::table
            .select(count_star())
            .first(self.conn())?;
        Ok((count_tx + prior_ops) as u32)
    }

    pub fn get_last_committed_block(&self) -> QueryResult<BlockNumber> {
        use crate::schema::operations::dsl::*;
        operations
            .select(max(block_number))
            .filter(action_type.eq(ACTION_COMMIT))
            .get_result::<Option<i64>>(self.conn())
            .map(|max| max.unwrap_or(0) as BlockNumber)
    }

    pub fn get_last_verified_block(&self) -> QueryResult<BlockNumber> {
        use crate::schema::operations::dsl::*;
        operations
            .select(max(block_number))
            .filter(action_type.eq(ACTION_VERIFY))
            .get_result::<Option<i64>>(self.conn())
            .map(|max| max.unwrap_or(0) as BlockNumber)
    }

    pub fn fetch_prover_job(
        &self,
        worker_: &str,
        timeout_seconds: usize,
    ) -> QueryResult<Option<ProverRun>> {
        self.conn().transaction(|| {
            sql_query("LOCK TABLE prover_runs IN EXCLUSIVE MODE").execute(self.conn())?;
            let job: Option<BlockNumber> = diesel::sql_query(format!("
                    SELECT min(block_number) as integer_value FROM operations o
                    WHERE action_type = 'Commit'
                    AND block_number >
                        (SELECT COALESCE(max(block_number),0) FROM operations WHERE action_type = 'Verify')
                    AND NOT EXISTS 
                        (SELECT * FROM proofs WHERE block_number = o.block_number)
                    AND NOT EXISTS
                        (SELECT * FROM prover_runs 
                            WHERE block_number = o.block_number AND (now() - updated_at) < interval '{} seconds')
                ", timeout_seconds))
                .get_result::<Option<IntegerNumber>>(self.conn())?
                .map(|i| i.integer_value as BlockNumber);
            if let Some(block_number_) = job {
                // let to_store = NewProverRun{
                //     block_number: i64::from(block_number),
                //     worker: worker.to_string(),
                // };
                use crate::schema::prover_runs::dsl::*;
                let inserted: ProverRun = insert_into(prover_runs)
                    .values(&vec![(
                        block_number.eq(i64::from(block_number_) ),
                        worker.eq(worker_.to_string())
                    )])
                    .get_result(self.conn())?;
                Ok(Some(inserted))
            } else {
                Ok(None)
            }
        })
    }

    pub fn update_prover_job(&self, job_id: i32) -> QueryResult<()> {
        use crate::schema::prover_runs::dsl::*;

        let target = prover_runs.filter(id.eq(job_id));
        diesel::update(target)
            .set(updated_at.eq(now))
            .execute(self.conn())
            .map(|_| ())
    }

    pub fn register_prover(&self, worker_: &str) -> QueryResult<i32> {
        use crate::schema::active_provers::dsl::*;
        let inserted: ActiveProver = insert_into(active_provers)
            .values(&vec![(worker.eq(worker_.to_string()))])
            .get_result(self.conn())?;
        Ok(inserted.id)
    }

    pub fn record_prover_stop(&self, prover_id: i32) -> QueryResult<()> {
        use crate::schema::active_provers::dsl::*;

        let target = active_provers.filter(id.eq(prover_id));
        diesel::update(target)
            .set(stopped_at.eq(now))
            .execute(self.conn())
            .map(|_| ())
    }

    /// Store the timestamp of the prover finish and the proof
    pub fn store_proof(
        &self,
        block_number: BlockNumber,
        proof: &EncodedProof,
    ) -> QueryResult<usize> {
        let to_store = NewProof {
            block_number: i64::from(block_number),
            proof: serde_json::to_value(proof).unwrap(),
        };
        use crate::schema::proofs::dsl::proofs;
        insert_into(proofs).values(&to_store).execute(self.conn())
    }

    pub fn load_proof(&self, block_number: BlockNumber) -> QueryResult<EncodedProof> {
        use crate::schema::proofs::dsl;
        let stored: StoredProof = dsl::proofs
            .filter(dsl::block_number.eq(i64::from(block_number)))
            .get_result(self.conn())?;
        Ok(serde_json::from_value(stored.proof).unwrap())
    }

    pub fn save_events_state(&self, events: &[NewBlockEvent]) -> QueryResult<()> {
        for event in events.iter() {
            diesel::insert_into(events_state::table)
                .values(event)
                .execute(self.conn())?;
        }
        Ok(())
    }

    pub fn delete_events_state(&self) -> QueryResult<()> {
        diesel::delete(events_state::table).execute(self.conn())?;
        Ok(())
    }

    pub fn load_committed_events_state(&self) -> QueryResult<Vec<StoredBlockEvent>> {
        let events = events_state::table
            .filter(events_state::block_type.eq("Committed".to_string()))
            .order(events_state::block_num.asc())
            .load::<StoredBlockEvent>(self.conn())?;
        Ok(events)
    }

    pub fn load_verified_events_state(&self) -> QueryResult<Vec<StoredBlockEvent>> {
        let events = events_state::table
            .filter(events_state::block_type.eq("Verified".to_string()))
            .order(events_state::block_num.asc())
            .load::<StoredBlockEvent>(self.conn())?;
        Ok(events)
    }

    pub fn save_storage_state(&self, state: &NewStorageState) -> QueryResult<()> {
        diesel::insert_into(storage_state_update::table)
            .values(state)
            .execute(self.conn())?;
        Ok(())
    }

    pub fn delete_data_restore_storage_state_status(&self) -> QueryResult<()> {
        diesel::delete(storage_state_update::table).execute(self.conn())?;
        Ok(())
    }

    pub fn load_storage_state(&self) -> QueryResult<StoredStorageState> {
        storage_state_update::table.first(self.conn())
    }

    pub fn save_last_watched_block_number(
        &self,
        number: &NewLastWatchedEthBlockNumber,
    ) -> QueryResult<()> {
        diesel::insert_into(data_restore_last_watched_eth_block::table)
            .values(number)
            .execute(self.conn())?;
        Ok(())
    }

    pub fn delete_last_watched_block_number(&self) -> QueryResult<()> {
        diesel::delete(data_restore_last_watched_eth_block::table).execute(self.conn())?;
        Ok(())
    }

    pub fn load_last_watched_block_number(&self) -> QueryResult<StoredLastWatchedEthBlockNumber> {
        data_restore_last_watched_eth_block::table.first(self.conn())
    }

    pub fn save_franklin_ops_block(
        &self,
        ops: &[FranklinOp],
        block_num: BlockNumber,
        fee_account: AccountId,
    ) -> QueryResult<()> {
        for op in ops.iter() {
            let stored_op = NewFranklinOp::prepare_stored_op(&op, block_num, fee_account);
            diesel::insert_into(franklin_ops::table)
                .values(&stored_op)
                .execute(self.conn())?;
        }
        Ok(())
    }

    pub fn delete_franklin_ops(&self) -> QueryResult<()> {
        diesel::delete(franklin_ops::table).execute(self.conn())?;
        Ok(())
    }

    pub fn load_franklin_ops_blocks(&self) -> QueryResult<Vec<StoredFranklinOpsBlock>> {
        let stored_operations = franklin_ops::table
            .order(franklin_ops::id.asc())
            .load::<StoredFranklinOp>(self.conn())?;
        let ops_blocks: Vec<StoredFranklinOpsBlock> = stored_operations
            .into_iter()
            .group_by(|op| op.block_num)
            .into_iter()
            .map(|(_, stored_ops)| {
                // let stored_ops = group.clone();
                // let mut ops: Vec<FranklinOp> = vec![];
                let mut block_num: i64 = 0;
                let mut fee_account: i64 = 0;
                let ops: Vec<FranklinOp> = stored_ops
                    .map(|stored_op| {
                        block_num = stored_op.block_num;
                        fee_account = stored_op.fee_account;
                        stored_op.into_franklin_op()
                    })
                    .collect();
                StoredFranklinOpsBlock {
                    block_num: block_num as u32,
                    ops,
                    fee_account: fee_account as u32,
                }
            })
            .collect();
        Ok(ops_blocks)
    }

    pub fn update_tree_state(
        &self,
        block_number: BlockNumber,
        updates: &[(u32, AccountUpdate)],
    ) -> QueryResult<()> {
        self.commit_state_update(block_number, &updates)?;
        self.apply_state_update(block_number)?;
        Ok(())
    }

    pub fn load_tree_state(&self) -> QueryResult<(u32, AccountMap)> {
        Ok(self.load_verified_state()?)
    }

    pub fn delete_tree_state(&self) -> QueryResult<()> {
        diesel::delete(balances::table).execute(self.conn())?;
        diesel::delete(accounts::table).execute(self.conn())?;
        diesel::delete(account_creates::table).execute(self.conn())?;
        diesel::delete(account_balance_updates::table).execute(self.conn())?;
        Ok(())
    }

    pub fn store_token(&self, id: TokenId, address: &str, symbol: Option<&str>) -> QueryResult<()> {
        let new_token = Token {
            id: i32::from(id),
            address: address.to_string(),
            symbol: symbol.map(String::from),
        };
        diesel::insert_into(tokens::table)
            .values(&new_token)
            .on_conflict_do_nothing()
            .execute(self.conn())
            .map(drop)
    }

    pub fn load_tokens(&self) -> QueryResult<Vec<Token>> {
        let tokens = tokens::table
            .order(tokens::id.asc())
            .load::<Token>(self.conn())?;
        Ok(tokens.into_iter().collect())
    }

    pub fn mempool_get_size(&self) -> QueryResult<usize> {
        mempool::table
            .select(count(mempool::primary_account_address))
            .execute(self.conn())
    }

    pub fn mempool_add_tx(&self, tx: &FranklinTx) -> QueryResult<Result<(), TxAddError>> {
        if !tx.check_signature() {
            return Ok(Err(TxAddError::InvalidSignature));
        }

        if !tx.check_correctness() {
            return Ok(Err(TxAddError::IncorrectTx));
        }

        let StoredAccountState {
            commited: commited_state,
            ..
        } = self.account_state_by_address(&tx.account())?;
        let lowest_possible_nonce = commited_state
            .map(|(_, a)| a.nonce as u32)
            .unwrap_or_default();
        if tx.nonce() < lowest_possible_nonce {
            return Ok(Err(TxAddError::NonceTooLow));
        }

        let tx_failed = executed_transactions::table
            .filter(executed_transactions::tx_hash.eq(tx.hash().to_vec()))
            .filter(executed_transactions::success.eq(false))
            .first::<StoredExecutedTransaction>(self.conn())
            .optional()?;
        // Remove executed tx from db
        if let Some(tx_failed) = tx_failed {
            diesel::delete(
                executed_transactions::table.filter(executed_transactions::id.eq(tx_failed.id)),
            )
            .execute(self.conn())?;
        } else {
            // TODO Check tx and add only txs with valid nonce.
            insert_into(mempool::table)
                .values(&InsertTx {
                    hash: tx.hash().to_vec(),
                    primary_account_address: tx.account().data.to_vec(),
                    nonce: i64::from(tx.nonce()),
                    tx: serde_json::to_value(tx).unwrap(),
                })
                .execute(self.conn())
                .map(drop)?;
        }

        Ok(Ok(()))
    }

    pub fn get_pending_txs(&self, address: &AccountAddress) -> QueryResult<Vec<FranklinTx>> {
        let StoredAccountState {
            commited: commited_state,
            ..
        } = self.account_state_by_address(address)?;
        let commited_nonce = commited_state
            .map(|(_, a)| i64::from(a.nonce))
            .unwrap_or_default();

        let pending_txs: Vec<_> = mempool::table
            .filter(mempool::primary_account_address.eq(address.data.to_vec()))
            .filter(mempool::nonce.ge(commited_nonce))
            .left_join(
                executed_transactions::table.on(executed_transactions::tx_hash.eq(mempool::hash)),
            )
            .filter(executed_transactions::tx_hash.is_null())
            .load::<(ReadTx, Option<StoredExecutedTransaction>)>(self.conn())?;

        Ok(pending_txs
            .into_iter()
            .map(|(stored_tx, _)| serde_json::from_value(stored_tx.tx).unwrap())
            .collect())
    }

    pub fn mempool_get_txs(&self, max_size: usize) -> QueryResult<Vec<FranklinTx>> {
        //TODO use "gaps and islands" sql solution for this.
        let query = mempool::table
            .left_join(
                executed_transactions::table.on(executed_transactions::tx_hash.eq(mempool::hash)),
            )
            .filter(executed_transactions::tx_hash.is_null())
            .left_join(accounts::table.on(accounts::address.eq(mempool::primary_account_address)))
            .filter(
                accounts::nonce
                    .is_null()
                    .or(mempool::nonce.ge(accounts::nonce)),
            )
            .order(mempool::created_at.asc())
            .limit(max_size as i64);

        let stored_txs: Vec<_> = query.load::<(
            ReadTx,
            Option<StoredExecutedTransaction>,
            Option<StorageAccount>,
        )>(self.conn())?;

        Ok(stored_txs
            .into_iter()
            .map(|stored_tx| serde_json::from_value(stored_tx.0.tx).unwrap())
            .collect())
    }
}

#[cfg(test)]
mod test {
    use super::*;
    use diesel::Connection;

    #[test]
    #[ignore]
    fn test_store_proof() {
        let pool = ConnectionPool::new();
        let conn = pool.access_storage().unwrap();
        conn.conn().begin_test_transaction().unwrap(); // this will revert db after test

        assert!(conn.load_proof(1).is_err());

        let proof = EncodedProof::default();
        assert!(conn.store_proof(1, &proof).is_ok());

        let loaded = conn.load_proof(1).expect("must load proof");
        assert_eq!(loaded, proof);
    }

    //        #[test]
    //        fn test_store_commited_updates() {
    //            let _ = env_logger::try_init();
    //
    //            let pool = ConnectionPool::new();
    //            let conn = pool.access_storage().unwrap();
    //            conn.conn().begin_test_transaction().unwrap(); // this will revert db after test
    //
    //            let mut account_map = AccountMap::default();
    //
    //            let (_, state) = conn.load_committed_state(None).unwrap();
    //            assert_eq!(
    //                state
    //                    .into_iter()
    //                    .collect::<Vec<(u32, models::plasma::account::Account)>>(),
    //                account_map
    //                    .clone()
    //                    .into_iter()
    //                    .collect::<Vec<(u32, models::plasma::account::Account)>>()
    //            );
    //
    //            let create_account = |id| {
    //                let a = models::plasma::account::Account::default();
    //                vec![(
    //                    id,
    //                    AccountUpdate::Create {
    //                        nonce: a.nonce,
    //                        public_key_x: a.public_key_x,
    //                        public_key_y: a.public_key_y,
    //                    },
    //                )]
    //                .into_iter()
    //            };
    //            let transfer = |id_1, nonce_1, id_2, nonce_2| {
    //                let mut _a = models::plasma::account::Account::default();
    //                vec![
    //                    (
    //                        id_1,
    //                        AccountUpdate::UpdateBalance {
    //                            old_nonce: nonce_1,
    //                            new_nonce: nonce_1,
    //                            balance_update: (0, 1, 2),
    //                        },
    //                    ),
    //                    (
    //                        id_2,
    //                        AccountUpdate::UpdateBalance {
    //                            old_nonce: nonce_2,
    //                            new_nonce: nonce_2,
    //                            balance_update: (0, 2, 3),
    //                        },
    //                    ),
    //                ]
    //                .into_iter()
    //            };
    //
    //            let mut updates = Vec::new();
    //            updates.extend(create_account(2));
    //            updates.extend(create_account(4));
    //            updates.extend(transfer(2, 1, 4, 0));
    //            updates.extend(transfer(4, 0, 2, 1));
    //            updates.extend(transfer(2, 1, 4, 1));
    //            updates.extend(create_account(5));
    //
    //            conn.commit_state_update(1, &updates).expect("Commit state");
    //            apply_updates(&mut account_map, updates);
    //
    //            let (_, state) = conn.load_committed_state(None).unwrap();
    //            assert_eq!(
    //                state
    //                    .into_iter()
    //                    .collect::<Vec<(u32, models::plasma::account::Account)>>(),
    //                account_map
    //                    .clone()
    //                    .into_iter()
    //                    .collect::<Vec<(u32, models::plasma::account::Account)>>()
    //            )
    //        }

    fn acc_create_updates(
        id: u32,
        balance: u32,
        nonce: u32,
    ) -> impl Iterator<Item = (u32, AccountUpdate)> {
        let mut a = models::node::account::Account::default();
        a.nonce = nonce;
        let old_balance = a.get_balance(0).clone();
        a.set_balance(0, BigDecimal::from(balance));
        let new_balance = a.get_balance(0).clone();
        vec![
            (
                id,
                AccountUpdate::Create {
                    nonce: a.nonce,
                    address: a.address,
                },
            ),
            (
                id,
                AccountUpdate::UpdateBalance {
                    old_nonce: a.nonce,
                    new_nonce: a.nonce,
                    balance_update: (0, old_balance, new_balance),
                },
            ),
        ]
        .into_iter()
    }

    #[test]
    #[ignore]
    fn test_commit_rewind() {
        let _ = env_logger::try_init();

        let pool = ConnectionPool::new();
        let conn = pool.access_storage().unwrap();
        conn.conn().begin_test_transaction().unwrap(); // this will revert db after test

        let (accounts_block_1, updates_block_1) = {
            let mut accounts = AccountMap::default();
            let updates = {
                let mut updates = Vec::new();
                updates.extend(acc_create_updates(1, 1, 2));
                updates.extend(acc_create_updates(2, 2, 4));
                updates.extend(acc_create_updates(3, 3, 8));
                updates
            };
            apply_updates(&mut accounts, updates.clone());
            (accounts, updates)
        };

        let (accounts_block_2, updates_block_2) = {
            let mut accounts = accounts_block_1.clone();
            let updates = {
                let mut updates = Vec::new();
                updates.extend(acc_create_updates(4, 1, 2));
                updates.extend(acc_create_updates(5, 2, 4));
                updates.extend(acc_create_updates(6, 3, 8));
                updates
            };
            apply_updates(&mut accounts, updates.clone());
            (accounts, updates)
        };
        let (accounts_block_3, updates_block_3) = {
            let mut accounts = accounts_block_2.clone();
            let updates = {
                let mut updates = Vec::new();
                updates.extend(acc_create_updates(7, 1, 2));
                updates.extend(acc_create_updates(8, 2, 4));
                updates.extend(acc_create_updates(9, 3, 8));
                updates
            };
            apply_updates(&mut accounts, updates.clone());
            (accounts, updates)
        };

        conn.commit_state_update(1, &updates_block_1).unwrap();
        conn.commit_state_update(2, &updates_block_2).unwrap();
        conn.commit_state_update(3, &updates_block_3).unwrap();

        let (block, state) = conn.load_committed_state(Some(1)).unwrap();
        assert_eq!(block, 1);
        assert_eq!(state, accounts_block_1);

        let (block, state) = conn.load_committed_state(Some(2)).unwrap();
        assert_eq!(block, 2);
        assert_eq!(state, accounts_block_2);

        let (block, state) = conn.load_committed_state(Some(3)).unwrap();
        assert_eq!(block, 3);
        assert_eq!(state, accounts_block_3);

        conn.apply_state_update(1).unwrap();
        conn.apply_state_update(2).unwrap();

        let (block, state) = conn.load_committed_state(Some(1)).unwrap();
        assert_eq!(block, 1);
        assert_eq!(state, accounts_block_1);

        let (block, state) = conn.load_committed_state(Some(2)).unwrap();
        assert_eq!(block, 2);
        assert_eq!(state, accounts_block_2);

        let (block, state) = conn.load_committed_state(Some(3)).unwrap();
        assert_eq!(block, 3);
        assert_eq!(state, accounts_block_3);

        let (block, state) = conn.load_committed_state(None).unwrap();
        assert_eq!(block, 3);
        assert_eq!(state, accounts_block_3);
    }
    //
    //    #[test]
    //    fn test_store_state() {
    //        let _ = env_logger::try_init();
    //
    //        let pool = ConnectionPool::new();
    //        let conn = pool.access_storage().unwrap();
    //        conn.conn().begin_test_transaction().unwrap(); // this will revert db after test
    //
    //        let mut accounts = AccountMap::default();
    //
    //        // commit initial state update
    //        let updates = {
    //            let mut updates = Vec::new();
    //            updates.extend(acc_create_updates(1, 1, 2));
    //            updates.extend(acc_create_updates(2, 2, 4));
    //            updates.extend(acc_create_updates(3, 3, 8));
    //            updates
    //        };
    //        apply_updates(&mut accounts, updates.clone());
    //
    //        conn.commit_state_update(1, &updates).unwrap();
    //
    //        let (_, state) = conn.load_verified_state().unwrap();
    //        assert_eq!(state.len(), 0);
    //
    //        // committed state must be computed from updates
    //        let (last_block, state) = conn.load_committed_state(None).unwrap();
    //        assert_eq!(last_block, 1);
    //        assert_eq!(
    //            state
    //                .into_iter()
    //                .collect::<Vec<(u32, models::plasma::account::Account)>>(),
    //            accounts
    //                .clone()
    //                .into_iter()
    //                .collect::<Vec<(u32, models::plasma::account::Account)>>()
    //        );
    //
    //        // now apply commitment
    //        conn.apply_state_update(1).expect("update must work");
    //
    //        // verified state must be equal the commitment
    //        let (_, state) = conn.load_verified_state().unwrap();
    //        assert_eq!(
    //            state
    //                .into_iter()
    //                .collect::<Vec<(u32, models::plasma::account::Account)>>(),
    //            accounts
    //                .clone()
    //                .into_iter()
    //                .collect::<Vec<(u32, models::plasma::account::Account)>>()
    //        );
    //    }

    #[test]
    #[ignore]
    fn test_store_txs() {
        unimplemented!()
        //        let pool = ConnectionPool::new();
        //        let conn = pool.access_storage().unwrap();
        //        conn.conn().begin_test_transaction().unwrap(); // this will revert db after test
        //        conn.prepare_nonce_scheduling("0x0", 0).unwrap();
        //
        //        let mut accounts = AccountMap::default();
        //        // commit initial state update
        //        let updates = {
        //            let mut updates = Vec::new();
        //            updates.extend(acc_create_updates(3, 1, 11));
        //            updates.extend(acc_create_updates(5, 2, 12));
        //            updates.extend(acc_create_updates(7, 3, 13));
        //            updates.extend(acc_create_updates(8, 4, 14));
        //            updates
        //        };
        //        apply_updates(&mut accounts, updates.clone());
        //
        //        conn.execute_operation(&Operation {
        //            id: None,
        //            action: Action::Commit,
        //            block: Block {
        //                block_number: 1,
        //                new_root_hash: Fr::default(),
        //                block_data: BlockData::Deposit {
        //                    batch_number: 0,
        //                    transactions: vec![],
        //                },
        //            },
        //            accounts_updated: updates,
        //            tx_meta: None,
        //        })
        //        .unwrap();
        //        assert_eq!(conn.last_verified_state_for_account(5).unwrap(), None);
        //        assert_eq!(
        //            conn.last_committed_state_for_account(5)
        //                .unwrap()
        //                .unwrap()
        //                .get_balance(ETH_TOKEN_ID),
        //            &BigDecimal::from(2)
        //        );
        //
        //        conn.execute_operation(&Operation {
        //            id: None,
        //            action: Action::Verify {
        //                proof: Box::new(EncodedProof::default()),
        //            },
        //            block: Block {
        //                block_number: 1,
        //                new_root_hash: Fr::default(),
        //                block_data: BlockData::Deposit {
        //                    batch_number: 0,
        //                    transactions: vec![],
        //                },
        //            },
        //            accounts_updated: AccountUpdates::default(),
        //            tx_meta: None,
        //        })
        //        .unwrap();
        //
        //        assert_eq!(
        //            conn.last_verified_state_for_account(7)
        //                .unwrap()
        //                .unwrap()
        //                .get_balance(ETH_TOKEN_ID),
        //            &BigDecimal::from(3)
        //        );
        //        assert_eq!(
        //            conn.last_committed_state_for_account(7)
        //                .unwrap()
        //                .unwrap()
        //                .get_balance(ETH_TOKEN_ID),
        //            &BigDecimal::from(3)
        //        );
        //
        //        let pending = conn.load_unsent_ops(0).unwrap();
        //        assert_eq!(pending.len(), 2);
        //        assert_eq!(pending[0].tx_meta.as_ref().unwrap().nonce, 0);
        //        assert_eq!(pending[1].tx_meta.as_ref().unwrap().nonce, 1);
        //
        //        let pending = conn.load_unsent_ops(1).unwrap();
        //        assert_eq!(pending.len(), 1);
        //        assert_eq!(pending[0].tx_meta.as_ref().unwrap().nonce, 1);
        //
        //        let pending = conn.load_unsent_ops(2).unwrap();
        //        assert_eq!(pending.len(), 0);
    }

    #[test]
    #[ignore]
    fn test_store_proof_reqs() {
        unimplemented!()
        //        let pool = ConnectionPool::new();
        //        let conn = pool.access_storage().unwrap();
        //        conn.conn().begin_test_transaction().unwrap(); // this will revert db after test
        //        conn.prepare_nonce_scheduling("0x0", 0).unwrap();
        //
        //        conn.execute_operation(&Operation {
        //            id: None,
        //            action: Action::Commit,
        //            block: Block {
        //                block_number: 1,
        //                new_root_hash: Fr::default(),
        //                block_data: BlockData::Deposit {
        //                    batch_number: 1,
        //                    transactions: Vec::new(),
        //                },
        //            },
        //            accounts_updated: AccountUpdates::default(),
        //            tx_meta: None,
        //        })
        //        .unwrap();
        //
        //        let pending = conn.load_unverified_commitments().unwrap();
        //        assert_eq!(pending.len(), 1);
        //
        //        conn.execute_operation(&Operation {
        //            id: None,
        //            action: Action::Verify {
        //                proof: Box::new(EncodedProof::default()),
        //            },
        //            block: Block {
        //                block_number: 1,
        //                new_root_hash: Fr::default(),
        //                block_data: BlockData::Deposit {
        //                    batch_number: 1,
        //                    transactions: Vec::new(),
        //                },
        //            },
        //            accounts_updated: AccountUpdates::default(),
        //            tx_meta: None,
        //        })
        //        .unwrap();
        //
        //        let pending = conn.load_unverified_commitments().unwrap();
        //        assert_eq!(pending.len(), 0);
    }

    #[test]
    #[ignore]
    fn test_store_helpers() {
        unimplemented!()
        //        let pool = ConnectionPool::new();
        //        let conn = pool.access_storage().unwrap();
        //        conn.conn().begin_test_transaction().unwrap(); // this will revert db after test
        //
        //        assert_eq!(-1, conn.load_last_committed_deposit_batch().unwrap());
        //        assert_eq!(-1, conn.load_last_committed_exit_batch().unwrap());
        //        assert_eq!(0, conn.get_last_committed_block().unwrap());
        //        assert_eq!(0, conn.get_last_verified_block().unwrap());
        //        assert_eq!(conn.last_committed_state_for_account(9999).unwrap(), None);
        //        assert_eq!(conn.last_verified_state_for_account(9999).unwrap(), None);
        //
        //        conn.execute_operation(&Operation {
        //            id: None,
        //            action: Action::Commit,
        //            block: Block {
        //                block_number: 1,
        //                new_root_hash: Fr::default(),
        //                block_data: BlockData::Deposit {
        //                    batch_number: 3,
        //                    transactions: Vec::new(),
        //                },
        //            },
        //            accounts_updated: AccountUpdates::default(),
        //            tx_meta: None,
        //        })
        //        .unwrap();
        //        assert_eq!(3, conn.load_last_committed_deposit_batch().unwrap());
        //
        //        conn.execute_operation(&Operation {
        //            id: None,
        //            action: Action::Commit,
        //            block: Block {
        //                block_number: 1,
        //                new_root_hash: Fr::default(),
        //                block_data: BlockData::Exit {
        //                    batch_number: 2,
        //                    transactions: Vec::new(),
        //                },
        //            },
        //            accounts_updated: AccountUpdates::default(),
        //            tx_meta: None,
        //        })
        //        .unwrap();
        //        assert_eq!(2, conn.load_last_committed_exit_batch().unwrap());
    }

    #[test]
    #[ignore]
    fn test_store_txs_2() {
        unimplemented!()
        //        let pool = ConnectionPool::new();
        //        let conn = pool.access_storage().unwrap();
        //        conn.conn().begin_test_transaction().unwrap();
        //
        //        let deposit_tx: NewDepositTx = NewDepositTx {
        //            account: 1,
        //            amount: BigDecimal::from(10000),
        //            pub_x: Fr::zero(),
        //            pub_y: Fr::zero(),
        //        };
        //
        //        let transfer_tx: TransferTx = TransferTx {
        //            from: 1,
        //            to: 2,
        //            amount: BigDecimal::from(5000),
        //            fee: BigDecimal::from(0),
        //            nonce: 1,
        //            good_until_block: 100_000,
        //            signature: TxSignature::default(),
        //        };
        //
        //        let exit_tx: ExitTx = ExitTx {
        //            account: 1,
        //            amount: BigDecimal::from(5000),
        //        };
        //
        //        conn.execute_operation(&Operation {
        //            id: None,
        //            action: Action::Commit,
        //            block: Block {
        //                block_number: 1,
        //                new_root_hash: Fr::default(),
        //                block_data: BlockData::Deposit {
        //                    batch_number: 1,
        //                    transactions: vec![deposit_tx.clone(), deposit_tx.clone()],
        //                },
        //            },
        //            accounts_updated: AccountUpdates::default(),
        //            tx_meta: None,
        //        })
        //        .unwrap();
        //
        //        conn.execute_operation(&Operation {
        //            id: None,
        //            action: Action::Commit,
        //            block: Block {
        //                block_number: 2,
        //                new_root_hash: Fr::default(),
        //                block_data: BlockData::Transfer {
        //                    total_fees: BigDecimal::from(0),
        //                    transactions: vec![transfer_tx.clone(), transfer_tx.clone()],
        //                },
        //            },
        //            accounts_updated: AccountUpdates::default(),
        //            tx_meta: None,
        //        })
        //        .unwrap();
        //
        //        conn.execute_operation(&Operation {
        //            id: None,
        //            action: Action::Commit,
        //            block: Block {
        //                block_number: 3,
        //                new_root_hash: Fr::default(),
        //                block_data: BlockData::Exit {
        //                    batch_number: 2,
        //                    transactions: vec![exit_tx.clone(), exit_tx.clone()],
        //                },
        //            },
        //            accounts_updated: AccountUpdates::default(),
        //            tx_meta: None,
        //        })
        //        .unwrap();
        //
        //        let txs = conn.load_last_saved_transactions(10);
        //        assert_eq!(txs.len(), 6);
    }

    //    fn dummy_op(_action: Action, _block_number: BlockNumber) -> Operation {
    //        unimplemented!()
    //        Operation {
    //            id: None,
    //            action,
    //            block: Block {
    //                block_number,
    //                new_root_hash: Fr::default(),
    //                block_data: BlockData::Deposit {
    //                    batch_number: 1,
    //                    transactions: Vec::new(),
    //                },
    //            },
    //            accounts_updated: AccountUpdates::default(),
    //            tx_meta: None,
    //        }
    //    }
}<|MERGE_RESOLUTION|>--- conflicted
+++ resolved
@@ -29,11 +29,7 @@
 use serde_json::value::Value;
 use std::env;
 
-<<<<<<< HEAD
 use diesel::sql_types::{BigInt, Nullable, Text, Timestamp};
-=======
-use diesel::sql_types::{BigInt, Bool, Jsonb, Nullable, Text, Timestamp};
->>>>>>> 9782f114
 
 use itertools::Itertools;
 use models::node::AccountAddress;
@@ -747,131 +743,130 @@
         Ok(())
     }
 
-<<<<<<< HEAD
-=======
-    pub fn get_priority_op_receipt(&self, op_id: i64) -> QueryResult<PriorityOpReceiptResponse> {
-        // TODO: jazzandrock maybe use one db query(?).
-        let stored_executed_prior_op = executed_priority_operations::table
-            .filter(executed_priority_operations::priority_op_serialid.eq(op_id))
-            .first::<StoredExecutedPriorityOperation>(self.conn())
-            .optional()?;
-
-        match stored_executed_prior_op {
-            Some(stored_executed_prior_op) => {
-                let prover_run: Option<ProverRun> = prover_runs::table
-                    .filter(prover_runs::block_number.eq(stored_executed_prior_op.block_number))
-                    .first::<ProverRun>(self.conn())
-                    .optional()?;
-
-                let commit = operations::table
-                    .filter(operations::block_number.eq(stored_executed_prior_op.block_number))
-                    .filter(operations::action_type.eq("Commit"))
-                    .first::<StoredOperation>(self.conn())
-                    .optional()?;
-
-                let confirm = operations::table
-                    .filter(operations::block_number.eq(stored_executed_prior_op.block_number))
-                    .filter(operations::action_type.eq("Verify"))
-                    .first::<StoredOperation>(self.conn())
-                    .optional()?;
-
-                Ok(PriorityOpReceiptResponse {
-                    committed: commit.is_some(),
-                    verified: confirm.is_some(),
-                    prover_run,
-                })
-            }
-            None => Ok(PriorityOpReceiptResponse {
-                committed: false,
-                verified: false,
-                prover_run: None,
-            }),
-        }
-    }
-
-    pub fn get_account_transactions_history(
-        &self,
-        address: &AccountAddress,
-        offset: i64,
-        limit: i64,
-    ) -> QueryResult<Vec<TransactionsHistoryItem>> {
-        // TODO: txs are not ordered
-        let query = format!(
-            "
-            select
-                encode(hash, 'hex') as hash,
-                pq_id,
-                tx,
-                success,
-                fail_reason,
-                coalesce(commited, false) as commited,
-                coalesce(verified, false) as verified
-            from (
-                select 
-                    *
-                from (
-                    select
-                        tx,
-                        hash,
-                        null as pq_id,
-                        success,
-                        fail_reason,
-                        block_number
-                    from
-                        mempool
-                    left join 
-                        executed_transactions
-                    on 
-                        tx_hash = hash
-                    where 
-                        encode(primary_account_address, 'hex') = '{address}'
-                        or 
-                        tx->>'to' = '0x{address}'
-                    union all
-                    select 
-                        operation as tx,
-                        null as hash,
-                        priority_op_serialid as pq_id,
-                        null as success,
-                        null as fail_reason,
-                        block_number
-                    from 
-                        executed_priority_operations
-                    where 
-                        operation->'priority_op'->>'account' = '0x{address}') t
-                order by
-                    block_number desc
-                offset 
-                    {offset}
-                limit 
-                    {limit}
-            ) t
-            left join
-                crosstab($$
-                    select 
-                        block_number as rowid, 
-                        action_type as category, 
-                        true as values 
-                    from 
-                        operations
-                    order by
-                        block_number
-                    $$) t3 (
-                        block_number bigint, 
-                        commited boolean, 
-                        verified boolean)
-            using 
-                (block_number)
-            ",
-            address = hex::encode(address.data),
-            offset = offset,
-            limit = limit
-        );
-
-        diesel::sql_query(query).load::<TransactionsHistoryItem>(self.conn())
-    }
-
->>>>>>> 9782f114
+    // TODO: dvush - revive it later
+    //    pub fn get_priority_op_receipt(&self, op_id: i64) -> QueryResult<PriorityOpReceiptResponse> {
+    //        // TODO: jazzandrock maybe use one db query(?).
+    //        let stored_executed_prior_op = executed_priority_operations::table
+    //            .filter(executed_priority_operations::priority_op_serialid.eq(op_id))
+    //            .first::<StoredExecutedPriorityOperation>(self.conn())
+    //            .optional()?;
+    //
+    //        match stored_executed_prior_op {
+    //            Some(stored_executed_prior_op) => {
+    //                let prover_run: Option<ProverRun> = prover_runs::table
+    //                    .filter(prover_runs::block_number.eq(stored_executed_prior_op.block_number))
+    //                    .first::<ProverRun>(self.conn())
+    //                    .optional()?;
+    //
+    //                let commit = operations::table
+    //                    .filter(operations::block_number.eq(stored_executed_prior_op.block_number))
+    //                    .filter(operations::action_type.eq("Commit"))
+    //                    .first::<StoredOperation>(self.conn())
+    //                    .optional()?;
+    //
+    //                let confirm = operations::table
+    //                    .filter(operations::block_number.eq(stored_executed_prior_op.block_number))
+    //                    .filter(operations::action_type.eq("Verify"))
+    //                    .first::<StoredOperation>(self.conn())
+    //                    .optional()?;
+    //
+    //                Ok(PriorityOpReceiptResponse {
+    //                    committed: commit.is_some(),
+    //                    verified: confirm.is_some(),
+    //                    prover_run,
+    //                })
+    //            }
+    //            None => Ok(PriorityOpReceiptResponse {
+    //                committed: false,
+    //                verified: false,
+    //                prover_run: None,
+    //            }),
+    //        }
+    //    }
+
+    // TODO: dvush - revive it later
+    //    pub fn get_account_transactions_history(
+    //        &self,
+    //        address: &AccountAddress,
+    //        offset: i64,
+    //        limit: i64,
+    //    ) -> QueryResult<Vec<TransactionsHistoryItem>> {
+    //        // TODO: txs are not ordered
+    //        let query = format!(
+    //            "
+    //            select
+    //                encode(hash, 'hex') as hash,
+    //                pq_id,
+    //                tx,
+    //                success,
+    //                fail_reason,
+    //                coalesce(commited, false) as commited,
+    //                coalesce(verified, false) as verified
+    //            from (
+    //                select
+    //                    *
+    //                from (
+    //                    select
+    //                        tx,
+    //                        hash,
+    //                        null as pq_id,
+    //                        success,
+    //                        fail_reason,
+    //                        block_number
+    //                    from
+    //                        mempool
+    //                    left join
+    //                        executed_transactions
+    //                    on
+    //                        tx_hash = hash
+    //                    where
+    //                        encode(primary_account_address, 'hex') = '{address}'
+    //                        or
+    //                        tx->>'to' = '0x{address}'
+    //                    union all
+    //                    select
+    //                        operation as tx,
+    //                        null as hash,
+    //                        priority_op_serialid as pq_id,
+    //                        null as success,
+    //                        null as fail_reason,
+    //                        block_number
+    //                    from
+    //                        executed_priority_operations
+    //                    where
+    //                        operation->'priority_op'->>'account' = '0x{address}') t
+    //                order by
+    //                    block_number desc
+    //                offset
+    //                    {offset}
+    //                limit
+    //                    {limit}
+    //            ) t
+    //            left join
+    //                crosstab($$
+    //                    select
+    //                        block_number as rowid,
+    //                        action_type as category,
+    //                        true as values
+    //                    from
+    //                        operations
+    //                    order by
+    //                        block_number
+    //                    $$) t3 (
+    //                        block_number bigint,
+    //                        commited boolean,
+    //                        verified boolean)
+    //            using
+    //                (block_number)
+    //            ",
+    //            address = hex::encode(address.data),
+    //            offset = offset,
+    //            limit = limit
+    //        );
+    //
+    //        diesel::sql_query(query).load::<TransactionsHistoryItem>(self.conn())
+    //    }
+
     pub fn get_account_transactions(
         &self,
         address: &AccountAddress,
@@ -1006,7 +1001,9 @@
         priority_op_id: u32,
     ) -> QueryResult<Option<StoredExecutedPriorityOperation>> {
         executed_priority_operations::table
-            .filter(executed_priority_operations::priority_op_serialid.eq(priority_op_id as i64))
+            .filter(
+                executed_priority_operations::priority_op_serialid.eq(i64::from(priority_op_id)),
+            )
             .first::<StoredExecutedPriorityOperation>(self.conn())
             .optional()
     }

import BN = require('bn.js');
import { Wallet } from '../src/wallet';
import { ethers } from 'ethers';
import {bigNumberify, parseEther} from "ethers/utils";

function sleep(ms) {
    return new Promise(resolve => {
        setTimeout(resolve, ms);
    });
}

async function main() {
    const provider = new ethers.providers.JsonRpcProvider(process.env.WEB3_URL);
    let ethWallet = ethers.Wallet.fromMnemonic(process.env.MNEMONIC, "m/44'/60'/0'/0/1").connect(provider);
    let wallet = await Wallet.fromEthWallet(ethWallet);
    let ethWallet2 = ethers.Wallet.fromMnemonic(process.env.MNEMONIC, "m/44'/60'/0'/0/2").connect(provider);
    let wallet2 = await Wallet.fromEthWallet(ethWallet2);

    await wallet.updateState();
    await wallet2.updateState();

<<<<<<< HEAD
    await wallet.getState();
    // console.log(await wallet.depositOnchain(wallet.supportedTokens['0'], bigNumberify(20)));
    // await sleep(20000);
    // console.log(await wallet.depositOffchain(wallet.supportedTokens['0'], new BN(18), new BN(2)));
    // await sleep(30000);

    let ethWallet2 = ethers.Wallet.fromMnemonic(process.env.MNEMONIC, "m/44'/60'/0'/0/2").connect(provider);
    let wallet2 = await Wallet.fromEthWallet(ethWallet2);
    await wallet.getState();
    await wallet2.getState();
    // console.log(await wallet2.widthdrawOffchain(wallet2.supportedTokens['0'], new BN(4), new BN(0)));
    // console.log(await wallet.transfer(wallet2.address, wallet.supportedTokens['0'], new BN(4), new BN(0)));
    // await sleep(5000);
    // await wallet.getState();
    let tx = await ethWallet.sendTransaction({to: ethWallet2.address, value: parseEther("2.0")});
    await tx.wait();

    console.log(await wallet2.widthdrawOnchain(wallet2.supportedTokens['0'],  bigNumberify(4)));


    // await wallet2.getState();
    // console.log(wallet2.franklinState);
    // console.log(wallet.franklinState);
=======
    console.log(await wallet.depositOnchain(wallet.supportedTokens['0'], bigNumberify(20)));
    await sleep(20000);
    console.log(await wallet.depositOffchain(wallet.supportedTokens['0'], new BN(18), new BN(2)));
    await sleep(20000);
    console.log(await wallet.transfer(wallet2.address, wallet.supportedTokens['0'], new BN(2), new BN(0)));
    await sleep(20000);

    console.log(await wallet2.widthdrawOffchain(wallet2.supportedTokens['0'],new BN(1), new BN(0)));
    await sleep(20000);
    // console.log(await wallet2.widthdrawOnchain(wallet2.supportedTokens['0'],bigNumberify(1));

    await wallet2.updateState();
    console.log("offchain", wallet2.franklinState);
    console.log("onchain", wallet2.ethState);
>>>>>>> cc4d22d0
}

main();<|MERGE_RESOLUTION|>--- conflicted
+++ resolved
@@ -19,31 +19,6 @@
     await wallet.updateState();
     await wallet2.updateState();
 
-<<<<<<< HEAD
-    await wallet.getState();
-    // console.log(await wallet.depositOnchain(wallet.supportedTokens['0'], bigNumberify(20)));
-    // await sleep(20000);
-    // console.log(await wallet.depositOffchain(wallet.supportedTokens['0'], new BN(18), new BN(2)));
-    // await sleep(30000);
-
-    let ethWallet2 = ethers.Wallet.fromMnemonic(process.env.MNEMONIC, "m/44'/60'/0'/0/2").connect(provider);
-    let wallet2 = await Wallet.fromEthWallet(ethWallet2);
-    await wallet.getState();
-    await wallet2.getState();
-    // console.log(await wallet2.widthdrawOffchain(wallet2.supportedTokens['0'], new BN(4), new BN(0)));
-    // console.log(await wallet.transfer(wallet2.address, wallet.supportedTokens['0'], new BN(4), new BN(0)));
-    // await sleep(5000);
-    // await wallet.getState();
-    let tx = await ethWallet.sendTransaction({to: ethWallet2.address, value: parseEther("2.0")});
-    await tx.wait();
-
-    console.log(await wallet2.widthdrawOnchain(wallet2.supportedTokens['0'],  bigNumberify(4)));
-
-
-    // await wallet2.getState();
-    // console.log(wallet2.franklinState);
-    // console.log(wallet.franklinState);
-=======
     console.log(await wallet.depositOnchain(wallet.supportedTokens['0'], bigNumberify(20)));
     await sleep(20000);
     console.log(await wallet.depositOffchain(wallet.supportedTokens['0'], new BN(18), new BN(2)));
@@ -58,7 +33,6 @@
     await wallet2.updateState();
     console.log("offchain", wallet2.franklinState);
     console.log("onchain", wallet2.ethState);
->>>>>>> cc4d22d0
 }
 
 main();
--- conflicted
+++ resolved
@@ -222,14 +222,8 @@
         token: Token,
         fee: BigUint,
         nonce: Nonce,
-<<<<<<< HEAD
-        time_range: TimeRange,
-    ) -> Result<ForcedExit, SignerError> {
-=======
-        valid_from: u32,
-        valid_until: u32,
+        time_range: TimeRange,
     ) -> Result<(ForcedExit, Option<PackedEthSignature>), SignerError> {
->>>>>>> 4f644fcb
         let account_id = self.account_id.ok_or(SignerError::NoSigningKey)?;
 
         let forced_exit = ForcedExit::new_signed(
